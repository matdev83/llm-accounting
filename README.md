# LLM Accounting

A Python package for tracking and analyzing LLM usage across different models and applications. It is primarily designed as a library for integration into development process of LLM-based agentic workflow tooling, providing robust tracking capabilities. While its main use is as a library, it also provides a powerful CLI for scripting and batch workloads.

**Keywords**: LLM, accounting, usage tracking, cost management, token counting, agentic workflows, AI, Python

## Features

- Track usage of different LLM models
- Track usage by project
- Record token counts (prompt, completion, total)
- Track costs and execution times
- Support for local token counting
- Pluggable backend system (SQLite, CSV, and PostgreSQL backends supported)
- CLI interface for viewing and tracking usage statistics
- Support for tracking caller application and username
- Optional session identifiers for grouping usage across commands
- Automatic database schema migration (for supported backends)
- Strict model name validation
- Automatic timestamp handling
- Comprehensive audit logging for all LLM interactions
- Retrieve remaining quota information after logging usage
- Optional enforcement of allowed project names with `projects` management commands
<<<<<<< HEAD
- Optional enforcement of allowed user names with `users` management commands
=======
>>>>>>> 0a842485

## Installation

```bash
pip install llm-accounting
```

For specific database backends, install the corresponding optional dependencies:

```bash
# For SQLite (default)
pip install llm-accounting[sqlite]

# For PostgreSQL
pip install llm-accounting[postgresql]
```

## Usage

### Basic Usage

The `LLMAccounting` class automatically manages the database connection for its chosen backend. You can simply instantiate it and call its methods; the backend will ensure the connection is active when needed.

```python
from llm_accounting import LLMAccounting
from datetime import datetime, timedelta

# Default backend (SQLite) is used if no backend is provided
# You can also set default project, app, and user names here
accounting = LLMAccounting(
    project_name="my_default_project", # Optional: default project for all entries
    app_name="my_default_app",         # Optional: default caller name for all entries
    user_name="my_default_user"        # Optional: default username for all entries
)

# Track usage (model name is required, timestamp is optional)
# Parameters provided here will override the defaults set in the constructor
accounting.track_usage(
    model="gpt-4",  # Required: name of the LLM model
    prompt_tokens=100,
    completion_tokens=50,
    total_tokens=150,
    cost=0.002,
    execution_time=1.5,
    caller_name="my_app",  # Optional: name of the calling application (overrides default app_name)
    username="john_doe",   # Optional: name of the user (overrides default user_name)
    project="my_project",  # Optional: name of the project (overrides default project_name)
    timestamp=None         # Optional: if None, current time will be used
)

# Track usage and get remaining limits
remaining = accounting.track_usage_with_remaining_limits(
    model="gpt-4",
    prompt_tokens=100,
    completion_tokens=50,
    total_tokens=150,
    cost=0.002,
)
for limit, left in remaining:
    print(f"{limit.scope} {limit.limit_type}: {left} remaining")

# Get statistics
end_date = datetime.now()
start_date = end_date - timedelta(days=7) # Last 7 days
stats = accounting.get_period_stats(start_date, end_date)
model_stats = accounting.get_model_stats(start_date, end_date)
rankings = accounting.get_model_rankings(start_date, end_date)

print(f"Total cost last 7 days: {stats.sum_cost}")
print(f"Model stats: {model_stats}")
print(f"Model rankings: {rankings}")

# When you are done with the accounting instance, it's good practice to close it.
# If used as a context manager, it will be closed automatically.
accounting.close()
```

*Note: The `LLMAccounting` class and its methods are synchronous. If you are integrating `llm-accounting` into an asynchronous application, you should run its synchronous calls in a separate thread (e.g., using `asyncio.to_thread`) to avoid blocking the event loop.*

### CLI Usage

#### Global CLI Options

The following options can be used with any `llm-accounting` command:

- `--db-file <path>`: Specifies the SQLite database file path. Only applicable when `--db-backend` is `sqlite`.
- `--db-backend <backend>`: Selects the database backend (`sqlite` or `postgresql`). Defaults to `sqlite`.
- `--postgresql-connection-string <string>`: Connection string for the PostgreSQL database. Required when `--db-backend` is `postgresql`. Can also be provided via `POSTGRESQL_CONNECTION_STRING` environment variable.
- `--audit-db-backend <backend>`: Backend for audit logs. Defaults to the value of `--db-backend`.
- `--audit-db-file <path>`: SQLite database file path for audit logs (when audit backend is `sqlite`).
- `--audit-postgresql-connection-string <string>`: Connection string for the PostgreSQL audit log database. Can also be provided via `AUDIT_POSTGRESQL_CONNECTION_STRING` environment variable.
- `--project-name <name>`: Default project name to associate with usage entries. Can be overridden by command-specific `--project`.
- `--app-name <name>`: Default application name to associate with usage entries. Can be overridden by command-specific `--caller-name`.
- `--user-name <name>`: Default user name to associate with usage entries. Can be overridden by command-specific `--username`. Defaults to current system user.
- `--enforce-project-names`: When set, project names supplied to commands must exist in the project dictionary.
<<<<<<< HEAD
- `--enforce-user-names`: When set, user names supplied to commands must exist in the user dictionary.
The CLI output is formatted using [Rich](https://rich.readthedocs.io/), allowing standard output capture by testing frameworks like `capsys`.
=======
>>>>>>> 0a842485

```bash
# Track a new usage entry (model name is required, timestamp is optional)
llm-accounting track \
    --model gpt-4 \
    --prompt-tokens 100 \
    --completion-tokens 50 \
    --total-tokens 150 \
    --cost 0.002 \
    --execution-time 1.5 \
    --caller-name my_app \
    --username john_doe \
    --project my_project \
    --timestamp "2024-01-01T12:00:00" \
    --cached-tokens 20 \
    --reasoning-tokens 10
```

#### `log-event` Command

Logs a generic event to the audit log. This is useful for recording custom events, feedback, or other notable occurrences related to LLM interactions that might not fit the standard usage tracking.

**Arguments:**

- `--app-name` (string, required): Name of the application.
- `--user-name` (string, required): Name of the user.
- `--model` (string, required): Name of the LLM model associated with the event.
- `--log-type` (string, required): Type of the log entry (e.g., 'prompt', 'response', 'event', or any custom type).
- `--prompt-text` (string, optional): Text of the prompt, if relevant.
- `--response-text` (string, optional): Text of the response, if relevant.
- `--remote-completion-id` (string, optional): ID of the remote completion, if relevant.
- `--project` (string, optional): Project name to associate with the event.
- `--timestamp` (string, optional): Timestamp of the event (YYYY-MM-DD HH:MM:SS or ISO format, e.g., "2023-10-27T14:30:00Z". Defaults to current time).

**Example:**

```bash
llm-accounting log-event \
    --app-name my-app \
    --user-name testuser \
    --model gpt-4 \
    --log-type event \
    --prompt-text "User reported positive feedback." \
    --project "Alpha" \
    --timestamp "2024-01-15T10:30:00"
```

```bash
# Show today's stats
llm-accounting stats --daily

# Show stats for a custom period
llm-accounting stats --start 2024-01-01 --end 2024-01-31

# Show most recent entries
llm-accounting tail

# Show last 5 entries
llm-accounting tail -n 5

# Delete all entries
llm-accounting purge

# Execute custom SQL queries (if backend supports it and it's enabled)
llm-accounting select --query "SELECT model, COUNT(*) as count FROM accounting_entries GROUP BY model"
```

### Usage Limits

The `llm-accounting limits` command allows you to manage usage limits for your LLM interactions. It now supports advanced multi-dimensional limiting and rolling time windows. You can set, list, and delete limits based on various scopes (global, model, user, caller, project) and types (requests, input tokens, output tokens, total tokens, cost) over specified time intervals.

Wildcards can be specified using `*` for any of the model, username, caller name, or project name fields. A `max-value` of `0` denies all matching usage, while `-1` allows unlimited usage.
For example, you can deny all models for a user with `--model "*" --max-value 0` and then add specific limits with `--max-value -1` to allow certain models or projects.

#### Set a Usage Limit

Set a new usage limit. For example, to set a global limit of 1000 requests per day:

```bash
llm-accounting limits set \
    --scope GLOBAL \
    --limit-type requests \
    --max-value 1000 \
    --interval-unit day \
    --interval-value 1
```

To set a cost limit of $5.00 per hour for a specific user:

```bash
llm-accounting limits set \
    --scope USER \
    --username john_doe \
    --limit-type cost \
    --max-value 5.00 \
    --interval-unit hour \
    --interval-value 1
```

To set an input token limit of 50000 tokens per week for a specific model:

```bash
llm-accounting limits set \
    --scope MODEL \
    --model gpt-4 \
    --limit-type input_tokens \
    --max-value 50000 \
    --interval-unit week \
    --interval-value 1
```

To set a cost limit of $10.00 per day for a specific project:

```bash
llm-accounting limits set \
    --scope PROJECT \
    --project my_project \
    --limit-type cost \
    --max-value 10.00 \
    --interval-unit day \
    --interval-value 1
```

#### List Usage Limits

List all configured usage limits:

```bash
llm-accounting limits list
```

#### Delete a Usage Limit

Delete a usage limit by its ID (you can find the ID using `llm-accounting limits list`):

```bash
llm-accounting limits delete --id 1
```

### Database Backend Selection via CLI

You can specify the database backend directly via the CLI using the `--db-backend` option. This allows you to switch between `sqlite` (default) and `postgresql` without modifying code.

Audit logs can optionally use a different backend by providing the `--audit-db-backend` and related options.

### Project Management

The `projects` command manages the list of allowed project names when `--enforce-project-names` is used.

```bash
llm-accounting projects add MyProj
llm-accounting projects list
llm-accounting projects update MyProj NewName
llm-accounting projects delete NewName
```

<<<<<<< HEAD
### User Management

The `users` command manages the list of allowed user names when `--enforce-user-names` is used.

```bash
llm-accounting users add alice
llm-accounting users list
llm-accounting users update alice --new-user-name alice2 --email alice@example.com
llm-accounting users deactivate alice2
```

=======
>>>>>>> 0a842485
```bash
# Use SQLite backend (default behavior, --db-backend can be omitted)
llm-accounting --db-backend sqlite --db-file my_sqlite_db.sqlite stats --daily

# Use PostgreSQL backend
# Requires POSTGRESQL_CONNECTION_STRING environment variable to be set, or provide it directly
llm-accounting --db-backend postgresql --postgresql-connection-string "postgresql://user:pass@localhost:5432/mydatabase" stats --daily

# Example: Track usage with PostgreSQL backend
llm-accounting --db-backend postgresql \
    --postgresql-connection-string "postgresql://user:pass@localhost:5432/mydatabase" \
    track \
    --model gpt-4 \
    --prompt-tokens 10 \
    --cost 0.0001
```

### Shell Script Integration

The CLI can be easily integrated into shell scripts. Here's an example:

```bash
#!/bin/bash

# Track usage after an LLM API call
llm-accounting track \
    --model "gpt-4" \
    --prompt-tokens "$PROMPT_TOKENS" \
    --completion-tokens "$COMPLETION_TOKENS" \
    --total-tokens "$TOTAL_TOKENS" \
    --cost "$COST" \
    --execution-time "$EXECUTION_TIME" \
    --caller-name "my_script" \
    --username "$USER"

# Check daily usage
llm-accounting stats --daily
```

## Database Schema

The database schema generally includes the following tables and key fields (specifics might vary slightly by backend, but `PostgreSQLBackend` adheres to this structure):

**`accounting_entries` Table:**

- `id`: SERIAL PRIMARY KEY - Unique identifier for the entry.
- `model_name`: VARCHAR(255) NOT NULL - Name of the LLM model.
- `prompt_tokens`: INTEGER - Number of tokens in the prompt.
- `completion_tokens`: INTEGER - Number of tokens in the completion.
- `total_tokens`: INTEGER - Total tokens (prompt + completion).
- `local_prompt_tokens`: INTEGER - Locally counted prompt tokens.
- `local_completion_tokens`: INTEGER - Locally counted completion tokens.
- `local_total_tokens`: INTEGER - Total locally counted tokens.
- `cost`: DOUBLE PRECISION NOT NULL - Cost of the API call.
- `execution_time`: DOUBLE PRECISION - Execution time in seconds.
- `timestamp`: TIMESTAMP WITHOUT TIME ZONE DEFAULT CURRENT_TIMESTAMP - Timestamp of the usage.
- `caller_name`: VARCHAR(255) - Optional identifier for the calling application/script.
- `username`: VARCHAR(255) - Optional identifier for the user.
- `project_name`: VARCHAR(255) - Optional identifier for the project.
- `cached_tokens`: INTEGER - Number of tokens retrieved from cache.
- `reasoning_tokens`: INTEGER - Number of tokens used for model reasoning/tool use.

**`usage_limits` Table (for defining quotas/limits):**

- `id`: SERIAL PRIMARY KEY
- `scope`: VARCHAR(50) NOT NULL (e.g., 'USER', 'GLOBAL')
- `limit_type`: VARCHAR(50) NOT NULL (e.g., 'COST', 'REQUESTS')
- `max_value`: DOUBLE PRECISION NOT NULL
- `interval_unit`: VARCHAR(50) NOT NULL (e.g., 'HOURLY', 'DAILY')
- `interval_value`: INTEGER NOT NULL
- `model_name`: VARCHAR(255) (Optional, for model-specific limits)
- `username`: VARCHAR(255) (Optional, for user-specific limits)
- `caller_name`: VARCHAR(255) (Optional, for caller-specific limits)
- `created_at`: TIMESTAMP WITHOUT TIME ZONE DEFAULT CURRENT_TIMESTAMP
- `updated_at`: TIMESTAMP WITHOUT TIME ZONE DEFAULT CURRENT_TIMESTAMP

**`audit_log_entries` Table (for detailed event logging):**

- `id`: SERIAL PRIMARY KEY
- `timestamp`: TIMESTAMPTZ NOT NULL
- `app_name`: VARCHAR(255) NOT NULL
- `user_name`: VARCHAR(255) NOT NULL
- `model`: VARCHAR(255) NOT NULL
- `prompt_text`: TEXT
- `response_text`: TEXT
- `remote_completion_id`: VARCHAR(255)
- `project`: VARCHAR(255)
- `log_type`: TEXT NOT NULL (e.g., 'prompt', 'response', 'event')

*Note: The `id` fields are managed internally by the database.*

## Database Migrations

This project uses [Alembic](https://alembic.sqlalchemy.org/) to manage database schema migrations, working in conjunction with our SQLAlchemy models (defined in `src/llm_accounting/models/`). While SQLAlchemy defines the desired schema, Alembic is used to generate and apply the necessary database changes.

When you make changes to the SQLAlchemy models that require a schema alteration (e.g., adding a table, adding a column, changing a column type), you need to generate a new migration script using Alembic.

### Generating a New Migration

1. **Ensure your development database is accessible and reflects the schema *before* your new model changes.** Alembic compares your models against the live database (specifically, the state recorded in its `alembic_version` table) to generate the migration. It's usually best to have your database upgraded to the latest revision before generating a new one.
2. **Make your changes to the SQLAlchemy models** in the `src/llm_accounting/models/` directory.
3. **Run the following command from the project root:**

    ```bash
    LLM_ACCOUNTING_DB_URL="your_database_connection_string" alembic revision -m "descriptive_migration_name" --autogenerate
    ```

    - Replace `"your_database_connection_string"` with the actual connection string for your development database.
        - For SQLite (default development): `sqlite:///./data/accounting.sqlite`
        - For PostgreSQL: `postgresql://user:pass@host:port/dbname` (use your actual credentials and host)
    - Replace `"descriptive_migration_name"` with a short, meaningful description of the changes (e.g., `add_user_email_column`, `create_indexes_for_timestamps`). This becomes part of the migration filename.

4. **Review the generated migration script** in the `alembic/versions/` directory. Ensure it accurately reflects the intended changes. You might need to adjust it, especially for complex changes not perfectly detected by autogenerate (e.g., specific index types, constraints, or data migrations).
5. Commit the new migration script along with your model changes.

### Applying Migrations

Database migrations are automatically applied when the `LLMAccounting` service starts (specifically, when an `LLMAccounting` instance is created). The application will check for any pending migrations and attempt to upgrade the database to the latest version using Alembic.

## Backend Configuration

### SQLite (Default)

The default backend is SQLite, which stores data in a local file. Below is a comprehensive example demonstrating how to configure a custom SQLite database file, track usage, set and check usage limits, and utilize the audit logger.

```python
import os
from llm_accounting import LLMAccounting
from llm_accounting.backends.sqlite import SQLiteBackend
from llm_accounting.models.limits import LimitScope, LimitType, TimeInterval
import time
from datetime import datetime, timedelta
from llm_accounting.audit_log import AuditLogger

# Define custom database filenames
custom_accounting_db_filename = "my_custom_accounting.sqlite"
custom_audit_db_filename = "my_custom_audit.sqlite"

print(f"Initializing LLMAccounting with custom DB: {custom_accounting_db_filename}")

# 1. Initialize SQLiteBackend with the custom filename
sqlite_backend = SQLiteBackend(db_path=custom_accounting_db_filename)

# 2. Pass the custom backend to LLMAccounting
# The backend will automatically manage its connection.
accounting = LLMAccounting(backend=sqlite_backend)
print(f"LLMAccounting initialized. Actual DB path: {accounting.get_db_path()}")

# Example usage: track some usage
accounting.track_usage(
    model="gpt-4",
    prompt_tokens=100,
    completion_tokens=50,
    cost=0.01,
    username="example_user",
    caller_name="example_app"
)
print("Usage tracked successfully.")

# Verify stats (optional)
end_time = datetime.now()
start_time = end_time - timedelta(days=1)
stats = accounting.get_period_stats(start_time, end_time)
print(f"Stats for last 24 hours: {stats.sum_cost:.4f} cost, {stats.sum_total_tokens} tokens")

print("\n--- Testing Usage Limits ---")
# Set a global limit: 10 requests per minute
print("Setting a global limit: 10 requests per minute...")
accounting.set_usage_limit(
    scope=LimitScope.GLOBAL,
    limit_type=LimitType.REQUESTS,
    max_value=10,
    interval_unit=TimeInterval.MINUTE,
    interval_value=1
)
print("Global limit set.")

# Simulate requests and check quota
for i in range(1, 15): # Try 14 requests to exceed the limit
    model = "gpt-3.5-turbo"
    username = "test_user"
    caller_name = "test_app"
    input_tokens = 10

    allowed, reason = accounting.check_quota(
        model=model,
        username=username,
        caller_name=caller_name,
        input_tokens=input_tokens
    )
    if allowed:
        print(f"Request {i}: ALLOWED. Tracking usage...")
        accounting.track_usage(
            model=model,
            prompt_tokens=input_tokens,
            cost=0.0001,
            username=username,
            caller_name=caller_name
        )
    else:
        print(f"Request {i}: DENIED. Reason: {reason}")
    
    # Small delay to simulate real-world requests, but not enough to reset minute limit
    time.sleep(0.1) 

# It's good practice to explicitly close the accounting instance when done,
# though the backend methods will auto-connect if needed for subsequent calls.
accounting.close()

print(f"\nInitializing AuditLogger with custom DB: {custom_audit_db_filename}")

# Initialize AuditLogger with the custom filename
with AuditLogger(db_path=custom_audit_db_filename) as audit_logger:
    print(f"AuditLogger initialized. Actual DB path: {audit_logger.get_db_path()}")

    # Example usage: log a prompt
    audit_logger.log_prompt(
        app_name="my_app",
        user_name="test_user",
        model="gpt-3.5-turbo",
        prompt_text="Hello, how are you?"
    )
    print("Prompt logged successfully.")

    # Example usage: log a response
    audit_logger.log_response(
        app_name="my_app",
        user_name="test_user",
        model="gpt-3.5-turbo",
        response_text="I am doing well, thank you!",
        remote_completion_id="comp_123"
    )
    print("Response logged successfully.")

    # Example usage: get audit log entries
    print("\nRetrieving audit log entries...")
    entries = audit_logger.get_entries(limit=5)
    for entry in entries:
        print(f"  [{entry.timestamp}] App: {entry.app_name}, User: {entry.user_name}, Model: {entry.model}, Type: {entry.log_type}")
        if entry.prompt_text:
            print(f"    Prompt: {entry.prompt_text[:50]}...")
        if entry.response_text:
            print(f"    Response: {entry.response_text[:50]}...")
    print(f"Retrieved {len(entries)} audit log entries.")

# Clean up the created database files (for example purposes)
print("\nCleaning up created database files...")
if os.path.exists(custom_accounting_db_filename):
    os.remove(custom_accounting_db_filename)
    print(f"Removed {custom_accounting_db_filename}")
if os.path.exists(custom_audit_db_filename):
    os.remove(custom_audit_db_filename)
    print(f"Removed {custom_audit_db_filename}")

print("\nExample complete.")
```

### PostgreSQL Backend

The `PostgreSQLBackend` provides a reference implementation for using a PostgreSQL database with `llm-accounting`. It can be used with any standard PostgreSQL instance, including locally deployed ones, or with hosted/cloud PostgreSQL instances like [Neon](https://neon.tech/).

**1. Set Up Your PostgreSQL Database (User's Responsibility):**

To use `PostgreSQLBackend`, you'll need access to a PostgreSQL database instance. This can be:

- **A local PostgreSQL server**: Install PostgreSQL on your machine and create a database.
- **A hosted PostgreSQL service**: Use a cloud provider like Neon, AWS RDS, Google Cloud SQL, Azure Database for PostgreSQL, etc.

Once you have a database, obtain its connection string (URI format). It will look something like this:
    ```
postgresql://<user>:<password>@<host>:<port>/<dbname>
    ```
    For cloud services like Neon, `sslmode=require` might be necessary:
    ```
postgresql://<user>:<password>@<host>.neon.tech:<port>/<dbname>?sslmode=require
    ```

**2. Install Dependencies:**

The `PostgreSQLBackend` requires the `psycopg2-binary` package to communicate with PostgreSQL databases. You can install it as an extra dependency:

```bash
pip install llm-accounting[postgresql]
```

**3. Configuration:**

<<<<<<< HEAD
The `PostgreSQLBackend` primarily expects the database connection string to be available via theeee    `POSTGRESQL_CONNECTION_STRING` environment variable.
=======
The `PostgreSQLBackend` primarily expects the database connection string to be available via the   `POSTGRESQL_CONNECTION_STRING` environment variable.
>>>>>>> 0a842485

```bash
export POSTGRESQL_CONNECTION_STRING="postgresql://your_user:your_password@your_host:5432/your_dbname"
```

Replace the placeholder values with your actual PostgreSQL connection string.

Alternatively, if you are instantiating `PostgreSQLBackend` manually in your code, you can pass the connection string directly to its constructor (though using the environment variable is often preferred for flexibility).

**4. Usage Example:**

To use the `PostgreSQLBackend`, you need to instantiate it and pass it to the `LLMAccounting` class:

```python
from llm_accounting import LLMAccounting
from llm_accounting.backends.postgresql import PostgreSQLBackend # Import the PostgreSQLBackend
# from datetime import datetime # if you are passing timestamps or querying by date

# Option 1: Connection string from environment variable POSTGRESQL_CONNECTION_STRING
# Ensure POSTGRESQL_CONNECTION_STRING is set in your environment before running the script.
# For example: export POSTGRESQL_CONNECTION_STRING="your_postgresql_uri_here"

postgresql_backend_env = PostgreSQLBackend() # Reads from environment variable
accounting_postgresql_env = LLMAccounting(backend=postgresql_backend_env)

# The backend will automatically manage its connection.

# Example: Track usage
accounting_postgresql_env.track_usage(
    model="gpt-3.5-turbo",
    prompt_tokens=50,
    completion_tokens=100,
    cost=0.00015
)
print("Usage tracked with PostgreSQL backend (from env var).")

# Example: Get stats for a period
end_date = datetime.now()
start_date = end_date - timedelta(days=7) # Last 7 days
stats = accounting_postgresql_env.get_period_stats(start_date, end_date)
print(f"PostgreSQL backend stats: {stats.sum_cost}")

# Option 2: Pass connection string directly
# Replace with your actual connection string if testing this way.
postgresql_connection_str = "postgresql://user:pass@localhost:5432/mydatabase"
postgresql_backend_direct = PostgreSQLBackend(postgresql_connection_string=postgresql_connection_str)
accounting_postgresql_direct = LLMAccounting(backend=postgresql_backend_direct)

accounting_postgresql_direct.track_usage(
    model="gpt-4",
    prompt_tokens=200,
    completion_tokens=400,
    cost=0.006
)
print("Usage tracked with PostgreSQL backend (direct connection string).")

# It's good practice to explicitly close the accounting instances when done.
accounting_postgresql_env.close()
accounting_postgresql_direct.close()
```

**Error Handling/Notes:**

- The `PostgreSQLBackend` includes error handling for common database connection and operation issues, raising `ConnectionError` or `psycopg2.Error` as appropriate.
- Ensure your PostgreSQL database instance is active and accessible from the environment where your application is running.
- Refer to your PostgreSQL documentation (or cloud provider's documentation like Neon) for details on managing your database, connection pooling, and security best practices.

### Custom Backend Implementation

The `llm-accounting` library is designed with a pluggable backend system, allowing you to integrate with any database or data storage solution by implementing the `TransactionalBackend` and `AuditBackend` abstract classes. This separation lets you optimize transactional workloads independently from audit logging while remaining compatible with existing `BaseBackend` implementations.

Here's how you can implement your own custom backend, using the `MockBackend` as a simplified example:

1. **Define your Backend Class**: Create a new class that inherits from `llm_accounting.backends.base.TransactionalBackend` (and optionally `AuditBackend`). You will need to implement all abstract methods defined in these base classes.

    ```python
    # my_custom_backend.py
    from datetime import datetime
    from typing import Dict, List, Tuple, Any, Optional

    from llm_accounting.backends.base import TransactionalBackend, UsageEntry, UsageStats

    class MyCustomBackend(TransactionalBackend):
        def __init__(self):
            self.usage_storage = [] # Example: a list to store UsageEntry objects
            # Add storage for limits if needed

        def initialize(self) -> None:
            print("MyCustomBackend: Initializing connection/resources...")
            # Implement your database connection or resource setup here

        def _ensure_connected(self) -> None:
            print("MyCustomBackend: Ensuring connection is active...")
            # Implement logic to ensure connection is active, e.g., self.initialize() if not connected

        def insert_usage(self, entry: UsageEntry) -> None:
            self._ensure_connected()
            print(f"MyCustomBackend: Inserting usage for model {entry.model}")
            self.usage_storage.append(entry)
            # Implement logic to save 'entry' to your database

        # ... (implement other abstract methods like get_period_stats, get_model_stats, etc.) ...
        # ... (get_model_rankings, purge, tail, close, execute_query) ...
        # ... (get_usage_limits, insert_usage_limit, get_accounting_entries_for_quota) ...
        # ... (delete_usage_limit) ...

        def get_period_stats(self, start: datetime, end: datetime) -> UsageStats:
            self._ensure_connected()
            # Dummy implementation
            return UsageStats()

        def get_model_stats(self, start: datetime, end: datetime) -> List[Tuple[str, UsageStats]]:
            self._ensure_connected()
            # Dummy implementation
            return []
        
        def get_model_rankings(self, start: datetime, end: datetime) -> Dict[str, List[Tuple[str, Any]]]:
            self._ensure_connected()
            # Dummy implementation
            return {}

        def purge(self) -> None:
            self._ensure_connected()
            self.usage_storage = []
        
        def tail(self, n: int = 10) -> List[UsageEntry]:
            self._ensure_connected()
            return self.usage_storage[-n:]

        def close(self) -> None:
            print("MyCustomBackend: Closing connection/resources...")

        def execute_query(self, query: str) -> List[Dict[str, Any]]:
            self._ensure_connected()
            print(f"MyCustomBackend: Executing custom query: {query}")
            return []
            
        def get_usage_limits(self, scope: Optional[LimitScope] = None, model: Optional[str] = None, username: Optional[str] = None, caller_name: Optional[str] = None) -> List[UsageLimit]:
            self._ensure_connected()
            # Dummy implementation
            return []

        def get_accounting_entries_for_quota(self, start_time: datetime, limit_type: LimitType, model: Optional[str] = None, username: Optional[str] = None, caller_name: Optional[str] = None) -> float:
            self._ensure_connected()
            # Dummy implementation
            return 0.0

        def insert_usage_limit(self, limit: UsageLimit) -> None:
            self._ensure_connected()
            # Dummy implementation
            pass

        def delete_usage_limit(self, limit_id: int) -> None:
            self._ensure_connected()
            # Dummy implementation
            pass
    ```

2. **Integrate with `LLMAccounting`**: Once your custom backend is implemented, you can pass an instance of it to the `LLMAccounting` constructor:

```python
from llm_accounting import LLMAccounting
from my_custom_backend import MyCustomBackend # Import your custom backend

# Instantiate your custom backend
custom_backend = MyCustomBackend()

# Pass it to LLMAccounting
accounting_custom = LLMAccounting(backend=custom_backend)

# Now, all accounting operations will use your custom backend
accounting_custom.track_usage(model="custom_model", prompt_tokens=10, cost=0.001)
stats = accounting_custom.get_period_stats(datetime.now(), datetime.now())
print(f"Custom backend stats: {stats.sum_cost}")
accounting_custom.close()
```

By following this pattern, you can extend `llm-accounting` to work seamlessly with virtually any data storage solution, providing maximum flexibility for your application's needs.

## Projects Utilizing LLM Accounting

- **LLM Wrapper MCP Server** (`llm-wrapper-mcp-server`)
  - GitHub: [https://github.com/matdev83/llm-wrapper-mcp-server](https://github.com/matdev83/llm-wrapper-mcp-server)
  - Description: A Model Context Protocol (MCP) server wrapper designed to facilitate seamless interaction with various Large Language Models (LLMs) through a standardized interface. This project enables developers to integrate LLM capabilities into their applications by providing a robust and flexible server that handles LLM calls, tool execution, and result processing.

We will be adding examples of projects that utilize `llm-accounting` in the nearest future to demonstrate reference usage.

## Contributing

We welcome contributions to LLM Accounting! To ensure a smooth and efficient collaboration, please follow the typical fork-based contributing workflow outlined below:

### Fork-based Contributing Workflow

1. **Fork the Repository**:
    - Go to the [LLM Accounting GitHub repository](https://github.com/matdev83/llm-accounting).
    - Click the "Fork" button in the top right corner. This will create a copy of the repository under your GitHub account.

2. **Clone Your Fork**:
    - Once you have forked the repository, clone your fork to your local machine:

        ```bash
        git clone https://github.com/matdev83/llm-accounting.git
        cd llm-accounting
        ```

3. **Add Upstream Remote**:
    - Add the original repository as an "upstream" remote to your local clone. This allows you to fetch changes from the main project:

        ```bash
        git remote add upstream https://github.com/matdev83/llm-accounting.git
        ```

4. **Create a New Branch**:
    - Before making any changes, create a new branch for your feature or bug fix. Use a descriptive name:

        ```bash
        git checkout -b feature/your-feature-name
        # or
        git checkout -b bugfix/your-bug-fix
        ```

5. **Make Your Changes**:
    - Implement your feature or fix the bug. Ensure your code adheres to the project's coding standards and includes relevant tests.

6. **Test Your Changes**:
    - Run the existing test suite and add new tests for your changes to ensure everything works as expected and no regressions are introduced.

7. **Commit Your Changes**:
    - Commit your changes with a clear and concise commit message:

        ```bash
        git add .
        git commit -m "feat: Add your new feature"
        # or
        git commit -m "fix: Resolve bug in X"
        ```

8. **Push to Your Fork**:
    - Push your new branch to your forked repository on GitHub:

        ```bash
        git push origin feature/your-feature-name
        ```

9. **Create a Pull Request (PR)**:
    - Go to your forked repository on GitHub.
    - You should see a "Compare & pull request" button or a prompt to create a new pull request from your recently pushed branch.
    - Click it, fill out the PR template, describe your changes, and submit the pull request to the `main` branch of the original `llm-accounting` repository.

10. **Address Feedback**:
    - Project maintainers will review your PR. Be prepared to address any feedback or make further changes if requested.

Thank you for contributing to LLM Accounting!

## Git Branch Structure

The project follows a strict Git branch structure to ensure stability and facilitate collaborative development:

- **`main`**: This branch should only contain production-ready, 100% test passing code, merged by project maintainer. Contributors should not issue PRs or push changes directly into main.
- **`dev`**: Contributors, agents and developers are requested to use the latest dev branch and to publish their PRs based on the dev branch only.

## License

This project is licensed under the MIT License - see the LICENSE file for details.<|MERGE_RESOLUTION|>--- conflicted
+++ resolved
@@ -21,10 +21,7 @@
 - Comprehensive audit logging for all LLM interactions
 - Retrieve remaining quota information after logging usage
 - Optional enforcement of allowed project names with `projects` management commands
-<<<<<<< HEAD
 - Optional enforcement of allowed user names with `users` management commands
-=======
->>>>>>> 0a842485
 
 ## Installation
 
@@ -120,11 +117,8 @@
 - `--app-name <name>`: Default application name to associate with usage entries. Can be overridden by command-specific `--caller-name`.
 - `--user-name <name>`: Default user name to associate with usage entries. Can be overridden by command-specific `--username`. Defaults to current system user.
 - `--enforce-project-names`: When set, project names supplied to commands must exist in the project dictionary.
-<<<<<<< HEAD
 - `--enforce-user-names`: When set, user names supplied to commands must exist in the user dictionary.
 The CLI output is formatted using [Rich](https://rich.readthedocs.io/), allowing standard output capture by testing frameworks like `capsys`.
-=======
->>>>>>> 0a842485
 
 ```bash
 # Track a new usage entry (model name is required, timestamp is optional)
@@ -281,7 +275,6 @@
 llm-accounting projects delete NewName
 ```
 
-<<<<<<< HEAD
 ### User Management
 
 The `users` command manages the list of allowed user names when `--enforce-user-names` is used.
@@ -293,8 +286,6 @@
 llm-accounting users deactivate alice2
 ```
 
-=======
->>>>>>> 0a842485
 ```bash
 # Use SQLite backend (default behavior, --db-backend can be omitted)
 llm-accounting --db-backend sqlite --db-file my_sqlite_db.sqlite stats --daily
@@ -549,305 +540,4 @@
     os.remove(custom_audit_db_filename)
     print(f"Removed {custom_audit_db_filename}")
 
-print("\nExample complete.")
-```
-
-### PostgreSQL Backend
-
-The `PostgreSQLBackend` provides a reference implementation for using a PostgreSQL database with `llm-accounting`. It can be used with any standard PostgreSQL instance, including locally deployed ones, or with hosted/cloud PostgreSQL instances like [Neon](https://neon.tech/).
-
-**1. Set Up Your PostgreSQL Database (User's Responsibility):**
-
-To use `PostgreSQLBackend`, you'll need access to a PostgreSQL database instance. This can be:
-
-- **A local PostgreSQL server**: Install PostgreSQL on your machine and create a database.
-- **A hosted PostgreSQL service**: Use a cloud provider like Neon, AWS RDS, Google Cloud SQL, Azure Database for PostgreSQL, etc.
-
-Once you have a database, obtain its connection string (URI format). It will look something like this:
-    ```
-postgresql://<user>:<password>@<host>:<port>/<dbname>
-    ```
-    For cloud services like Neon, `sslmode=require` might be necessary:
-    ```
-postgresql://<user>:<password>@<host>.neon.tech:<port>/<dbname>?sslmode=require
-    ```
-
-**2. Install Dependencies:**
-
-The `PostgreSQLBackend` requires the `psycopg2-binary` package to communicate with PostgreSQL databases. You can install it as an extra dependency:
-
-```bash
-pip install llm-accounting[postgresql]
-```
-
-**3. Configuration:**
-
-<<<<<<< HEAD
-The `PostgreSQLBackend` primarily expects the database connection string to be available via theeee    `POSTGRESQL_CONNECTION_STRING` environment variable.
-=======
-The `PostgreSQLBackend` primarily expects the database connection string to be available via the   `POSTGRESQL_CONNECTION_STRING` environment variable.
->>>>>>> 0a842485
-
-```bash
-export POSTGRESQL_CONNECTION_STRING="postgresql://your_user:your_password@your_host:5432/your_dbname"
-```
-
-Replace the placeholder values with your actual PostgreSQL connection string.
-
-Alternatively, if you are instantiating `PostgreSQLBackend` manually in your code, you can pass the connection string directly to its constructor (though using the environment variable is often preferred for flexibility).
-
-**4. Usage Example:**
-
-To use the `PostgreSQLBackend`, you need to instantiate it and pass it to the `LLMAccounting` class:
-
-```python
-from llm_accounting import LLMAccounting
-from llm_accounting.backends.postgresql import PostgreSQLBackend # Import the PostgreSQLBackend
-# from datetime import datetime # if you are passing timestamps or querying by date
-
-# Option 1: Connection string from environment variable POSTGRESQL_CONNECTION_STRING
-# Ensure POSTGRESQL_CONNECTION_STRING is set in your environment before running the script.
-# For example: export POSTGRESQL_CONNECTION_STRING="your_postgresql_uri_here"
-
-postgresql_backend_env = PostgreSQLBackend() # Reads from environment variable
-accounting_postgresql_env = LLMAccounting(backend=postgresql_backend_env)
-
-# The backend will automatically manage its connection.
-
-# Example: Track usage
-accounting_postgresql_env.track_usage(
-    model="gpt-3.5-turbo",
-    prompt_tokens=50,
-    completion_tokens=100,
-    cost=0.00015
-)
-print("Usage tracked with PostgreSQL backend (from env var).")
-
-# Example: Get stats for a period
-end_date = datetime.now()
-start_date = end_date - timedelta(days=7) # Last 7 days
-stats = accounting_postgresql_env.get_period_stats(start_date, end_date)
-print(f"PostgreSQL backend stats: {stats.sum_cost}")
-
-# Option 2: Pass connection string directly
-# Replace with your actual connection string if testing this way.
-postgresql_connection_str = "postgresql://user:pass@localhost:5432/mydatabase"
-postgresql_backend_direct = PostgreSQLBackend(postgresql_connection_string=postgresql_connection_str)
-accounting_postgresql_direct = LLMAccounting(backend=postgresql_backend_direct)
-
-accounting_postgresql_direct.track_usage(
-    model="gpt-4",
-    prompt_tokens=200,
-    completion_tokens=400,
-    cost=0.006
-)
-print("Usage tracked with PostgreSQL backend (direct connection string).")
-
-# It's good practice to explicitly close the accounting instances when done.
-accounting_postgresql_env.close()
-accounting_postgresql_direct.close()
-```
-
-**Error Handling/Notes:**
-
-- The `PostgreSQLBackend` includes error handling for common database connection and operation issues, raising `ConnectionError` or `psycopg2.Error` as appropriate.
-- Ensure your PostgreSQL database instance is active and accessible from the environment where your application is running.
-- Refer to your PostgreSQL documentation (or cloud provider's documentation like Neon) for details on managing your database, connection pooling, and security best practices.
-
-### Custom Backend Implementation
-
-The `llm-accounting` library is designed with a pluggable backend system, allowing you to integrate with any database or data storage solution by implementing the `TransactionalBackend` and `AuditBackend` abstract classes. This separation lets you optimize transactional workloads independently from audit logging while remaining compatible with existing `BaseBackend` implementations.
-
-Here's how you can implement your own custom backend, using the `MockBackend` as a simplified example:
-
-1. **Define your Backend Class**: Create a new class that inherits from `llm_accounting.backends.base.TransactionalBackend` (and optionally `AuditBackend`). You will need to implement all abstract methods defined in these base classes.
-
-    ```python
-    # my_custom_backend.py
-    from datetime import datetime
-    from typing import Dict, List, Tuple, Any, Optional
-
-    from llm_accounting.backends.base import TransactionalBackend, UsageEntry, UsageStats
-
-    class MyCustomBackend(TransactionalBackend):
-        def __init__(self):
-            self.usage_storage = [] # Example: a list to store UsageEntry objects
-            # Add storage for limits if needed
-
-        def initialize(self) -> None:
-            print("MyCustomBackend: Initializing connection/resources...")
-            # Implement your database connection or resource setup here
-
-        def _ensure_connected(self) -> None:
-            print("MyCustomBackend: Ensuring connection is active...")
-            # Implement logic to ensure connection is active, e.g., self.initialize() if not connected
-
-        def insert_usage(self, entry: UsageEntry) -> None:
-            self._ensure_connected()
-            print(f"MyCustomBackend: Inserting usage for model {entry.model}")
-            self.usage_storage.append(entry)
-            # Implement logic to save 'entry' to your database
-
-        # ... (implement other abstract methods like get_period_stats, get_model_stats, etc.) ...
-        # ... (get_model_rankings, purge, tail, close, execute_query) ...
-        # ... (get_usage_limits, insert_usage_limit, get_accounting_entries_for_quota) ...
-        # ... (delete_usage_limit) ...
-
-        def get_period_stats(self, start: datetime, end: datetime) -> UsageStats:
-            self._ensure_connected()
-            # Dummy implementation
-            return UsageStats()
-
-        def get_model_stats(self, start: datetime, end: datetime) -> List[Tuple[str, UsageStats]]:
-            self._ensure_connected()
-            # Dummy implementation
-            return []
-        
-        def get_model_rankings(self, start: datetime, end: datetime) -> Dict[str, List[Tuple[str, Any]]]:
-            self._ensure_connected()
-            # Dummy implementation
-            return {}
-
-        def purge(self) -> None:
-            self._ensure_connected()
-            self.usage_storage = []
-        
-        def tail(self, n: int = 10) -> List[UsageEntry]:
-            self._ensure_connected()
-            return self.usage_storage[-n:]
-
-        def close(self) -> None:
-            print("MyCustomBackend: Closing connection/resources...")
-
-        def execute_query(self, query: str) -> List[Dict[str, Any]]:
-            self._ensure_connected()
-            print(f"MyCustomBackend: Executing custom query: {query}")
-            return []
-            
-        def get_usage_limits(self, scope: Optional[LimitScope] = None, model: Optional[str] = None, username: Optional[str] = None, caller_name: Optional[str] = None) -> List[UsageLimit]:
-            self._ensure_connected()
-            # Dummy implementation
-            return []
-
-        def get_accounting_entries_for_quota(self, start_time: datetime, limit_type: LimitType, model: Optional[str] = None, username: Optional[str] = None, caller_name: Optional[str] = None) -> float:
-            self._ensure_connected()
-            # Dummy implementation
-            return 0.0
-
-        def insert_usage_limit(self, limit: UsageLimit) -> None:
-            self._ensure_connected()
-            # Dummy implementation
-            pass
-
-        def delete_usage_limit(self, limit_id: int) -> None:
-            self._ensure_connected()
-            # Dummy implementation
-            pass
-    ```
-
-2. **Integrate with `LLMAccounting`**: Once your custom backend is implemented, you can pass an instance of it to the `LLMAccounting` constructor:
-
-```python
-from llm_accounting import LLMAccounting
-from my_custom_backend import MyCustomBackend # Import your custom backend
-
-# Instantiate your custom backend
-custom_backend = MyCustomBackend()
-
-# Pass it to LLMAccounting
-accounting_custom = LLMAccounting(backend=custom_backend)
-
-# Now, all accounting operations will use your custom backend
-accounting_custom.track_usage(model="custom_model", prompt_tokens=10, cost=0.001)
-stats = accounting_custom.get_period_stats(datetime.now(), datetime.now())
-print(f"Custom backend stats: {stats.sum_cost}")
-accounting_custom.close()
-```
-
-By following this pattern, you can extend `llm-accounting` to work seamlessly with virtually any data storage solution, providing maximum flexibility for your application's needs.
-
-## Projects Utilizing LLM Accounting
-
-- **LLM Wrapper MCP Server** (`llm-wrapper-mcp-server`)
-  - GitHub: [https://github.com/matdev83/llm-wrapper-mcp-server](https://github.com/matdev83/llm-wrapper-mcp-server)
-  - Description: A Model Context Protocol (MCP) server wrapper designed to facilitate seamless interaction with various Large Language Models (LLMs) through a standardized interface. This project enables developers to integrate LLM capabilities into their applications by providing a robust and flexible server that handles LLM calls, tool execution, and result processing.
-
-We will be adding examples of projects that utilize `llm-accounting` in the nearest future to demonstrate reference usage.
-
-## Contributing
-
-We welcome contributions to LLM Accounting! To ensure a smooth and efficient collaboration, please follow the typical fork-based contributing workflow outlined below:
-
-### Fork-based Contributing Workflow
-
-1. **Fork the Repository**:
-    - Go to the [LLM Accounting GitHub repository](https://github.com/matdev83/llm-accounting).
-    - Click the "Fork" button in the top right corner. This will create a copy of the repository under your GitHub account.
-
-2. **Clone Your Fork**:
-    - Once you have forked the repository, clone your fork to your local machine:
-
-        ```bash
-        git clone https://github.com/matdev83/llm-accounting.git
-        cd llm-accounting
-        ```
-
-3. **Add Upstream Remote**:
-    - Add the original repository as an "upstream" remote to your local clone. This allows you to fetch changes from the main project:
-
-        ```bash
-        git remote add upstream https://github.com/matdev83/llm-accounting.git
-        ```
-
-4. **Create a New Branch**:
-    - Before making any changes, create a new branch for your feature or bug fix. Use a descriptive name:
-
-        ```bash
-        git checkout -b feature/your-feature-name
-        # or
-        git checkout -b bugfix/your-bug-fix
-        ```
-
-5. **Make Your Changes**:
-    - Implement your feature or fix the bug. Ensure your code adheres to the project's coding standards and includes relevant tests.
-
-6. **Test Your Changes**:
-    - Run the existing test suite and add new tests for your changes to ensure everything works as expected and no regressions are introduced.
-
-7. **Commit Your Changes**:
-    - Commit your changes with a clear and concise commit message:
-
-        ```bash
-        git add .
-        git commit -m "feat: Add your new feature"
-        # or
-        git commit -m "fix: Resolve bug in X"
-        ```
-
-8. **Push to Your Fork**:
-    - Push your new branch to your forked repository on GitHub:
-
-        ```bash
-        git push origin feature/your-feature-name
-        ```
-
-9. **Create a Pull Request (PR)**:
-    - Go to your forked repository on GitHub.
-    - You should see a "Compare & pull request" button or a prompt to create a new pull request from your recently pushed branch.
-    - Click it, fill out the PR template, describe your changes, and submit the pull request to the `main` branch of the original `llm-accounting` repository.
-
-10. **Address Feedback**:
-    - Project maintainers will review your PR. Be prepared to address any feedback or make further changes if requested.
-
-Thank you for contributing to LLM Accounting!
-
-## Git Branch Structure
-
-The project follows a strict Git branch structure to ensure stability and facilitate collaborative development:
-
-- **`main`**: This branch should only contain production-ready, 100% test passing code, merged by project maintainer. Contributors should not issue PRs or push changes directly into main.
-- **`dev`**: Contributors, agents and developers are requested to use the latest dev branch and to publish their PRs based on the dev branch only.
-
-## License
-
-This project is licensed under the MIT License - see the LICENSE file for details.+print("\nExample complete.")