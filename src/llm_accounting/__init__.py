--- conflicted
+++ resolved
@@ -1,363 +1,217 @@
-<<<<<<< HEAD
-"""Main package initialization for LLM Accounting system.
-
-This package provides core functionality for tracking and managing API usage quotas
-and rate limits across multiple services.
-"""
-import logging
-from datetime import datetime
-from typing import Dict, List, Optional, Tuple, cast
-
-from .backends.base import BaseBackend, UsageEntry, UsageStats
-from .backends.mock_backend import MockBackend
-from .backends.sqlite import SQLiteBackend
-from .models.limits import UsageLimit, LimitScope, LimitType, TimeInterval
-from .models.request import APIRequest
-from .services.quota_service import QuotaService
-
-logger = logging.getLogger(__name__)
-
-
-class LLMAccounting:
-    """Main interface for LLM usage tracking"""
-
-    def __init__(self, backend: Optional[BaseBackend] = None):
-        """Initialize with an optional backend. If none provided, uses SQLiteBackend."""
-        self.backend = backend or SQLiteBackend()
-        self.quota_service = QuotaService(cast(BaseBackend, self.backend))
-
-    def __enter__(self):
-        """Initialize the backend when entering context"""
-        logger.info("Entering LLMAccounting context.")
-        self.backend.initialize()
-        return self
-
-    def __exit__(self, exc_type, exc_val, exc_tb):
-        """Close the backend when exiting context"""
-        logger.info("Exiting LLMAccounting context. Closing backend.")
-        self.backend.close()
-        if exc_type:
-            logger.error(
-                "LLMAccounting context exited with exception: "
-                f"{exc_type.__name__}: {exc_val}"
-            )
-
-    def track_usage(
-        self,
-        model: str,
-        prompt_tokens: Optional[int] = None,
-        completion_tokens: Optional[int] = None,
-        total_tokens: Optional[int] = None,
-        local_prompt_tokens: Optional[int] = None,
-        local_completion_tokens: Optional[int] = None,
-        local_total_tokens: Optional[int] = None,
-        cost: float = 0.0,
-        execution_time: float = 0.0,
-        timestamp: Optional[datetime] = None,
-        caller_name: str = "",
-        username: str = "",
-        cached_tokens: int = 0,
-        reasoning_tokens: int = 0,
-    ) -> None:
-        """Track a new LLM usage entry and an API request entry"""
-        entry = UsageEntry(
-            model=model,
-            prompt_tokens=prompt_tokens,
-            completion_tokens=completion_tokens,
-            total_tokens=total_tokens,
-            local_prompt_tokens=local_prompt_tokens,
-            local_completion_tokens=local_completion_tokens,
-            local_total_tokens=local_total_tokens,
-            cost=cost,
-            execution_time=execution_time,
-            timestamp=timestamp,
-            caller_name=caller_name,
-            username=username,
-            cached_tokens=cached_tokens,
-            reasoning_tokens=reasoning_tokens,
-        )
-        self.backend.insert_usage(entry)
-
-        # Also insert an APIRequest entry for quota tracking
-        api_request_entry = APIRequest(
-            model=model,
-            username=username,
-            caller_name=caller_name,
-            input_tokens=(
-                prompt_tokens if prompt_tokens is not None else 0
-            ),
-            output_tokens=(
-                completion_tokens if completion_tokens is not None else 0
-            ),
-            cost=cost,
-            timestamp=(
-                timestamp if timestamp is not None else datetime.now()
-            ),
-        )
-        self.insert_api_request(api_request_entry)
-
-    def insert_api_request(self, request: APIRequest) -> None:
-        """Insert a new API request entry for quota tracking"""
-        # This method will need to be implemented in the backend
-        # For now, we'll assume the backend has a method for this
-        # This will be added to BaseBackend and SQLiteBackend next
-        self.backend.insert_api_request(request)  # type: ignore[override]
-
-    def get_period_stats(self, start: datetime, end: datetime) -> UsageStats:
-        """Get aggregated statistics for a time period"""
-        return cast(UsageStats, self.backend.get_period_stats(start, end))
-
-    def get_model_stats(self, start: datetime, end: datetime) -> Dict[str, UsageStats]:
-        """Get statistics grouped by model for a time period"""
-        return self.backend.get_model_stats(start, end)  # type: ignore[no-any-return]
-
-    def get_model_rankings(
-        self, start_date: datetime, end_date: datetime
-    ) -> Dict[str, List[Tuple[str, float]]]:
-        """Get model rankings based on different metrics"""
-        return self.backend.get_model_rankings(start_date, end_date)  # type: ignore[no-any-return]
-
-    def purge(self) -> None:
-        """Delete all usage entries from the backend"""
-        self.backend.purge()  # type: ignore[attr-defined]
-
-    def tail(self, n: int = 10) -> List[UsageEntry]:
-        """Get the n most recent usage entries"""
-        return self.backend.tail(n)  # type: ignore[no-any-return]
-
-    def check_quota(
-        self,
-        model: str,
-        username: str,
-        caller_name: str,
-        input_tokens: int,
-        cost: float = 0.0,
-    ) -> Tuple[bool, Optional[str]]:
-        """Check if the current request exceeds any defined quotas."""
-        return self.quota_service.check_quota(  # type: ignore[no-any-return]
-            model, username, caller_name, input_tokens, cost
-        )
-
-    def add_limit(
-        self,
-        scope: LimitScope,
-        limit_type: LimitType,
-        max_value: float,
-        interval_unit: TimeInterval,
-        interval_value: int,
-        model: Optional[str] = None,
-        username: Optional[str] = None,
-        caller_name: Optional[str] = None,
-    ) -> None:
-        """Add a new usage limit."""
-        limit = UsageLimit(
-            scope=scope.value,
-            limit_type=limit_type.value,
-            max_value=max_value,
-            interval_unit=interval_unit.value,
-            interval_value=interval_value,
-            model=model,
-            username=username,
-            caller_name=caller_name,
-        )
-        self.backend.add_limit(limit)  # type: ignore[attr-defined]
-        # Refresh the instance to get database-generated timestamps
-        # Refresh the limit object with database-generated timestamps/IDs
-        # This assumes the backend's add_limit method handles ID assignment
-        # and that get_limits can retrieve by ID.
-        # If the backend doesn't support retrieving by ID, this might need
-        # a different approach or be removed if timestamps aren't critical
-        # immediately after adding.
-        refreshed_limits = self.backend.get_limits(
-            scope=LimitScope(limit.scope),
-            model=limit.model,
-            username=limit.username,
-            caller_name=limit.caller_name,
-        )
-        # Find the newly added limit (assuming it's unique based on its properties)
-        # This is a simplified approach; a more robust solution might involve
-        # the backend returning the full UsageLimit object with its ID after insertion.
-        for refreshed_limit in refreshed_limits:
-            if (
-                refreshed_limit.scope == limit.scope
-                and refreshed_limit.limit_type == limit.limit_type
-                and refreshed_limit.max_value == limit.max_value
-                and refreshed_limit.interval_unit == limit.interval_unit
-                and refreshed_limit.interval_value == limit.interval_value
-                and refreshed_limit.model == limit.model
-                and refreshed_limit.username == limit.username
-                and refreshed_limit.caller_name == limit.caller_name
-            ):
-                limit.id = refreshed_limit.id
-                limit.created_at = refreshed_limit.created_at
-                limit.updated_at = refreshed_limit.updated_at
-                break
-
-    def get_limits(self) -> List[UsageLimit]:
-        """Get all defined usage limits."""
-        return self.backend.get_limits()  # type: ignore[no-any-return]
-
-    def delete_limit(self, limit_id: int) -> None:
-        """Delete a usage limit by its ID."""
-        return self.backend.delete_limit(limit_id)  # type: ignore[attr-defined]
-
-
-__all__ = [
-    "LLMAccounting",
-    "BaseBackend",
-    "UsageEntry",
-    "UsageStats",
-    "SQLiteBackend",
-    "MockBackend",
-    "APIRequest",
-    "UsageLimit",
-    "LimitScope",
-    "LimitType",
-    "TimeInterval",
-]
-=======
-"""Main package initialization for LLM Accounting system.
-
-This package provides core functionality for tracking and managing API usage quotas
-and rate limits across multiple services.
-"""
-import logging
-from datetime import datetime
-from typing import Dict, List, Optional, Tuple
-
-from .backends.base import BaseBackend, UsageEntry, UsageStats
-from .backends.mock_backend import MockBackend
-from .backends.sqlite import SQLiteBackend
-from .models.request import APIRequest
-from .services.quota_service import QuotaService
-from .audit_log import AuditLogger  # Added import
-
-logger = logging.getLogger(__name__)
-
-
-class LLMAccounting:
-    """Main interface for LLM usage tracking"""
-
-    def __init__(self, backend: Optional[BaseBackend] = None):
-        """Initialize with an optional backend. If none provided, uses SQLiteBackend."""
-        self.backend = backend or SQLiteBackend()
-        self.quota_service = QuotaService(self.backend)
-
-    def __enter__(self):
-        """Initialize the backend when entering context"""
-        logger.info("Entering LLMAccounting context.")
-        self.backend.initialize()
-        return self
-
-    def __exit__(self, exc_type, exc_val, exc_tb):
-        """Close the backend when exiting context"""
-        logger.info("Exiting LLMAccounting context. Closing backend.")
-        self.backend.close()
-        if exc_type:
-            logger.error(
-                f"LLMAccounting context exited with exception: {exc_type.__name__}: {exc_val}"
-            )
-
-    def track_usage(
-        self,
-        model: str,
-        prompt_tokens: Optional[int] = None,
-        completion_tokens: Optional[int] = None,
-        total_tokens: Optional[int] = None,
-        local_prompt_tokens: Optional[int] = None,
-        local_completion_tokens: Optional[int] = None,
-        local_total_tokens: Optional[int] = None,
-        cost: float = 0.0,
-        execution_time: float = 0.0,
-        timestamp: Optional[datetime] = None,
-        caller_name: str = "",
-        username: str = "",
-        cached_tokens: int = 0,
-        reasoning_tokens: int = 0,
-    ) -> None:
-        """Track a new LLM usage entry and an API request entry"""
-        entry = UsageEntry(
-            model=model,
-            prompt_tokens=prompt_tokens,
-            completion_tokens=completion_tokens,
-            total_tokens=total_tokens,
-            local_prompt_tokens=local_prompt_tokens,
-            local_completion_tokens=local_completion_tokens,
-            local_total_tokens=local_total_tokens,
-            cost=cost,
-            execution_time=execution_time,
-            timestamp=timestamp,
-            caller_name=caller_name,
-            username=username,
-            cached_tokens=cached_tokens,
-            reasoning_tokens=reasoning_tokens,
-        )
-        self.backend.insert_usage(entry)
-
-        # Also insert an APIRequest entry for quota tracking
-        api_request_entry = APIRequest(
-            model=model,
-            username=username,
-            caller_name=caller_name,
-            input_tokens=prompt_tokens if prompt_tokens is not None else 0,
-            output_tokens=completion_tokens if completion_tokens is not None else 0,
-            cost=cost,
-            timestamp=timestamp if timestamp is not None else datetime.now(),
-        )
-        self.insert_api_request(api_request_entry)
-
-    def insert_api_request(self, request: APIRequest) -> None:
-        """Insert a new API request entry for quota tracking"""
-        # This method will need to be implemented in the backend
-        # For now, we'll assume the backend has a method for this
-        # This will be added to BaseBackend and SQLiteBackend next
-        self.backend.insert_api_request(request)
-
-    def get_period_stats(self, start: datetime, end: datetime) -> UsageStats:
-        """Get aggregated statistics for a time period"""
-        return self.backend.get_period_stats(start, end)
-
-    def get_model_stats(self, start: datetime, end: datetime):
-        """Get statistics grouped by model for a time period"""
-        return self.backend.get_model_stats(start, end)
-
-    def get_model_rankings(
-        self, start_date: datetime, end_date: datetime
-    ) -> Dict[str, List[Tuple[str, float]]]:
-        """Get model rankings based on different metrics"""
-        return self.backend.get_model_rankings(start_date, end_date)
-
-    def purge(self) -> None:
-        """Delete all usage entries from the backend"""
-        self.backend.purge()
-
-    def tail(self, n: int = 10) -> List[UsageEntry]:
-        """Get the n most recent usage entries"""
-        return self.backend.tail(n)
-
-    def check_quota(
-        self,
-        model: str,
-        username: str,
-        caller_name: str,
-        input_tokens: int,
-        cost: float = 0.0,
-    ) -> Tuple[bool, Optional[str]]:
-        """Check if the current request exceeds any defined quotas."""
-        return self.quota_service.check_quota(
-            model, username, caller_name, input_tokens, cost
-        )
-
-
-# Export commonly used classes
-__all__ = [
-    "LLMAccounting",
-    "BaseBackend",
-    "UsageEntry",
-    "UsageStats",
-    "SQLiteBackend",
-    "MockBackend",
-    "APIRequest",
-    "AuditLogger",  # Added AuditLogger to __all__
-]
->>>>>>> 67e86013
+"""Main package initialization for LLM Accounting system.
+
+This package provides core functionality for tracking and managing API usage quotas
+and rate limits across multiple services.
+"""
+import logging
+from datetime import datetime
+from typing import Dict, List, Optional, Tuple, cast
+
+from .backends.base import BaseBackend, UsageEntry, UsageStats
+from .backends.mock_backend import MockBackend
+from .backends.sqlite import SQLiteBackend
+from .models.limits import UsageLimit, LimitScope, LimitType, TimeInterval
+from .models.request import APIRequest
+from .services.quota_service import QuotaService
+from .audit_log import AuditLogger  # Added import
+
+logger = logging.getLogger(__name__)
+
+
+class LLMAccounting:
+    """Main interface for LLM usage tracking"""
+
+    def __init__(self, backend: Optional[BaseBackend] = None):
+        """Initialize with an optional backend. If none provided, uses SQLiteBackend."""
+        self.backend = backend or SQLiteBackend()
+        self.quota_service = QuotaService(cast(BaseBackend, self.backend))
+
+    def __enter__(self):
+        """Initialize the backend when entering context"""
+        logger.info("Entering LLMAccounting context.")
+        self.backend.initialize()
+        return self
+
+    def __exit__(self, exc_type, exc_val, exc_tb):
+        """Close the backend when exiting context"""
+        logger.info("Exiting LLMAccounting context. Closing backend.")
+        self.backend.close()
+        if exc_type:
+            logger.error(
+                "LLMAccounting context exited with exception: "
+                f"{exc_type.__name__}: {exc_val}"
+            )
+
+    def track_usage(
+        self,
+        model: str,
+        prompt_tokens: Optional[int] = None,
+        completion_tokens: Optional[int] = None,
+        total_tokens: Optional[int] = None,
+        local_prompt_tokens: Optional[int] = None,
+        local_completion_tokens: Optional[int] = None,
+        local_total_tokens: Optional[int] = None,
+        cost: float = 0.0,
+        execution_time: float = 0.0,
+        timestamp: Optional[datetime] = None,
+        caller_name: str = "",
+        username: str = "",
+        cached_tokens: int = 0,
+        reasoning_tokens: int = 0,
+    ) -> None:
+        """Track a new LLM usage entry and an API request entry"""
+        entry = UsageEntry(
+            model=model,
+            prompt_tokens=prompt_tokens,
+            completion_tokens=completion_tokens,
+            total_tokens=total_tokens,
+            local_prompt_tokens=local_prompt_tokens,
+            local_completion_tokens=local_completion_tokens,
+            local_total_tokens=local_total_tokens,
+            cost=cost,
+            execution_time=execution_time,
+            timestamp=timestamp,
+            caller_name=caller_name,
+            username=username,
+            cached_tokens=cached_tokens,
+            reasoning_tokens=reasoning_tokens,
+        )
+        self.backend.insert_usage(entry)
+
+        # Also insert an APIRequest entry for quota tracking
+        api_request_entry = APIRequest(
+            model=model,
+            username=username,
+            caller_name=caller_name,
+            input_tokens=(
+                prompt_tokens if prompt_tokens is not None else 0
+            ),
+            output_tokens=(
+                completion_tokens if completion_tokens is not None else 0
+            ),
+            cost=cost,
+            timestamp=(
+                timestamp if timestamp is not None else datetime.now()
+            ),
+        )
+        self.insert_api_request(api_request_entry)
+
+    def insert_api_request(self, request: APIRequest) -> None:
+        """Insert a new API request entry for quota tracking"""
+        # This method will need to be implemented in the backend
+        # For now, we'll assume the backend has a method for this
+        # This will be added to BaseBackend and SQLiteBackend next
+        self.backend.insert_api_request(request)  # type: ignore[override]
+
+    def get_period_stats(self, start: datetime, end: datetime) -> UsageStats:
+        """Get aggregated statistics for a time period"""
+        return cast(UsageStats, self.backend.get_period_stats(start, end))
+
+    def get_model_stats(self, start: datetime, end: datetime) -> Dict[str, UsageStats]:
+        """Get statistics grouped by model for a time period"""
+        return self.backend.get_model_stats(start, end)  # type: ignore[no-any-return]
+
+    def get_model_rankings(
+        self, start_date: datetime, end_date: datetime
+    ) -> Dict[str, List[Tuple[str, float]]]:
+        """Get model rankings based on different metrics"""
+        return self.backend.get_model_rankings(start_date, end_date)  # type: ignore[no-any-return]
+
+    def purge(self) -> None:
+        """Delete all usage entries from the backend"""
+        self.backend.purge()  # type: ignore[attr-defined]
+
+    def tail(self, n: int = 10) -> List[UsageEntry]:
+        """Get the n most recent usage entries"""
+        return self.backend.tail(n)  # type: ignore[no-any-return]
+
+    def check_quota(
+        self,
+        model: str,
+        username: str,
+        caller_name: str,
+        input_tokens: int,
+        cost: float = 0.0,
+    ) -> Tuple[bool, Optional[str]]:
+        """Check if the current request exceeds any defined quotas."""
+        return self.quota_service.check_quota(  # type: ignore[no-any-return]
+            model, username, caller_name, input_tokens, cost
+        )
+
+    def add_limit(
+        self,
+        scope: LimitScope,
+        limit_type: LimitType,
+        max_value: float,
+        interval_unit: TimeInterval,
+        interval_value: int,
+        model: Optional[str] = None,
+        username: Optional[str] = None,
+        caller_name: Optional[str] = None,
+    ) -> None:
+        """Add a new usage limit."""
+        limit = UsageLimit(
+            scope=scope.value,
+            limit_type=limit_type.value,
+            max_value=max_value,
+            interval_unit=interval_unit.value,
+            interval_value=interval_value,
+            model=model,
+            username=username,
+            caller_name=caller_name,
+        )
+        self.backend.add_limit(limit)  # type: ignore[attr-defined]
+        # Refresh the instance to get database-generated timestamps
+        # Refresh the limit object with database-generated timestamps/IDs
+        # This assumes the backend's add_limit method handles ID assignment
+        # and that get_limits can retrieve by ID.
+        # If the backend doesn't support retrieving by ID, this might need
+        # a different approach or be removed if timestamps aren't critical
+        # immediately after adding.
+        refreshed_limits = self.backend.get_limits(
+            scope=LimitScope(limit.scope),
+            model=limit.model,
+            username=limit.username,
+            caller_name=limit.caller_name,
+        )
+        # Find the newly added limit (assuming it's unique based on its properties)
+        # This is a simplified approach; a more robust solution might involve
+        # the backend returning the full UsageLimit object with its ID after insertion.
+        for refreshed_limit in refreshed_limits:
+            if (
+                refreshed_limit.scope == limit.scope
+                and refreshed_limit.limit_type == limit.limit_type
+                and refreshed_limit.max_value == limit.max_value
+                and refreshed_limit.interval_unit == limit.interval_unit
+                and refreshed_limit.interval_value == limit.interval_value
+                and refreshed_limit.model == limit.model
+                and refreshed_limit.username == limit.username
+                and refreshed_limit.caller_name == limit.caller_name
+            ):
+                limit.id = refreshed_limit.id
+                limit.created_at = refreshed_limit.created_at
+                limit.updated_at = refreshed_limit.updated_at
+                break
+
+    def get_limits(self) -> List[UsageLimit]:
+        """Get all defined usage limits."""
+        return self.backend.get_limits()  # type: ignore[no-any-return]
+
+    def delete_limit(self, limit_id: int) -> None:
+        """Delete a usage limit by its ID."""
+        return self.backend.delete_limit(limit_id)  # type: ignore[attr-defined]
+
+
+__all__ = [
+    "LLMAccounting",
+    "BaseBackend",
+    "UsageEntry",
+    "UsageStats",
+    "SQLiteBackend",
+    "MockBackend",
+    "APIRequest",
+    "UsageLimit",
+    "LimitScope",
+    "LimitType",
+    "TimeInterval",
+]