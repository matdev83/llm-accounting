--- conflicted
+++ resolved
@@ -10,12 +10,7 @@
 from .backends.base import BaseBackend, UsageEntry, UsageStats
 from .backends.mock_backend import MockBackend
 from .backends.sqlite import SQLiteBackend
-<<<<<<< HEAD
-# Updated import: UsageLimit changed to UsageLimitData
-from .models.limits import LimitScope, LimitType, TimeInterval, UsageLimitData
-=======
-from .models.limits import LimitScope, LimitType, TimeInterval, UsageLimit
->>>>>>> 4cbf435d
+from .models.limits import LimitScope, LimitType, TimeInterval, UsageLimitDTO
 from .services.quota_service import QuotaService
 from .audit_log import AuditLogger
 
@@ -61,10 +56,7 @@
         username: str = "",
         cached_tokens: int = 0,
         reasoning_tokens: int = 0,
-<<<<<<< HEAD
-=======
         project: Optional[str] = None,
->>>>>>> 4cbf435d
     ) -> None:
         """Track a new LLM usage entry"""
         self.backend._ensure_connected()
@@ -83,10 +75,7 @@
             username=username,
             cached_tokens=cached_tokens,
             reasoning_tokens=reasoning_tokens,
-<<<<<<< HEAD
-=======
             project=project,
->>>>>>> 4cbf435d
         )
         self.backend.insert_usage(entry)
 
@@ -120,42 +109,21 @@
     def check_quota(
         self,
         model: str,
-<<<<<<< HEAD
-        username: str,
-        caller_name: str,
-        input_tokens: int, # Assuming this is a measure like prompt_tokens
-        # Removed output_tokens as it's not typically known before the call
-        cost: float = 0.0, # Cost can be estimated or actual if known post-call
+        username: Optional[str],
+        caller_name: Optional[str],
+        input_tokens: int,
+        cost: float = 0.0,
+        project_name: Optional[str] = None,
     ) -> Tuple[bool, Optional[str]]:
         """Check if the current request exceeds any defined quotas."""
         self.backend._ensure_connected()
-        # Assuming QuotaService.check_quota expects input_tokens and cost for its checks
-=======
-        username: Optional[str], # Already Optional from previous step
-        caller_name: Optional[str], # Already Optional
-        input_tokens: int,
-        cost: float = 0.0,
-        project_name: Optional[str] = None, # Added in previous step
-    ) -> Tuple[bool, Optional[str]]:
-        """Check if the current request exceeds any defined quotas."""
-        self.backend._ensure_connected()
->>>>>>> 4cbf435d
         return self.quota_service.check_quota(
-            model=model, 
-            username=username, 
-            caller_name=caller_name, 
-<<<<<<< HEAD
-            # Pass relevant metrics for quota checking.
-            # The exact parameters depend on QuotaService's implementation.
-            # For this example, let's assume it primarily uses input_tokens and cost.
-            # If it needs more context (like request type), that would be added here.
-            input_tokens=input_tokens, 
-            cost=cost
-=======
-            input_tokens=input_tokens, 
+            model=model,
+            username=username,
+            caller_name=caller_name,
+            input_tokens=input_tokens,
             cost=cost,
             project_name=project_name
->>>>>>> 4cbf435d
         )
 
     def set_usage_limit(
@@ -168,37 +136,20 @@
         model: Optional[str] = None,
         username: Optional[str] = None,
         caller_name: Optional[str] = None,
-<<<<<<< HEAD
+        project_name: Optional[str] = None,
     ) -> None:
         """Sets a new usage limit."""
         self.backend._ensure_connected()
-        # Changed UsageLimit to UsageLimitData
-        # UsageLimitData expects raw string values for enum fields as per its definition
-        limit = UsageLimitData(
-            scope=scope.value,
-            limit_type=limit_type.value,
+        limit = UsageLimitDTO(
+            scope=scope.value if isinstance(scope, LimitScope) else scope,
+            limit_type=limit_type.value if isinstance(limit_type, LimitType) else limit_type,
             max_value=max_value,
-            interval_unit=interval_unit.value,
-=======
-        project_name: Optional[str] = None, # Added project_name
-    ) -> None:
-        """Sets a new usage limit."""
-        self.backend._ensure_connected()
-        limit = UsageLimit(
-            scope=scope.value if isinstance(scope, LimitScope) else scope, # Ensure string value for DB
-            limit_type=limit_type.value if isinstance(limit_type, LimitType) else limit_type, # Ensure string value
-            max_value=max_value,
-            interval_unit=interval_unit.value if isinstance(interval_unit, TimeInterval) else interval_unit, # Ensure string
->>>>>>> 4cbf435d
+            interval_unit=interval_unit.value if isinstance(interval_unit, TimeInterval) else interval_unit,
             interval_value=interval_value,
             model=model,
             username=username,
             caller_name=caller_name,
-<<<<<<< HEAD
-            # id, created_at, updated_at are auto-managed by the backend/DB
-=======
-            project_name=project_name, # Pass to UsageLimit constructor
->>>>>>> 4cbf435d
+            project_name=project_name,
         )
         self.backend.insert_usage_limit(limit)
 
@@ -208,24 +159,17 @@
         model: Optional[str] = None,
         username: Optional[str] = None,
         caller_name: Optional[str] = None,
-<<<<<<< HEAD
-    ) -> List[UsageLimitData]: # Changed return type hint
+        project_name: Optional[str] = None,
+    ) -> List[UsageLimitDTO]:
         """Retrieves configured usage limits."""
         self.backend._ensure_connected()
-        return self.backend.get_usage_limits(scope, model, username, caller_name)
-=======
-        project_name: Optional[str] = None, # Added project_name
-    ) -> List[UsageLimit]:
-        """Retrieves configured usage limits."""
-        self.backend._ensure_connected()
         return self.backend.get_usage_limits(
-            scope=scope, 
-            model=model, 
-            username=username, 
-            caller_name=caller_name,
-            project_name=project_name # Pass to backend
-        )
->>>>>>> 4cbf435d
+            scope=scope,
+            model=model,
+            username=username,
+            caller_name=caller_name,
+            project_name=project_name
+        )
 
     def delete_usage_limit(self, limit_id: int) -> None:
         """Deletes a usage limit by its ID."""
@@ -254,9 +198,5 @@
     "LimitScope",
     "LimitType",
     "TimeInterval",
-<<<<<<< HEAD
-    "UsageLimitData", # Changed from UsageLimit
-=======
-    "UsageLimit",
->>>>>>> 4cbf435d
+    "UsageLimitDTO",
 ]