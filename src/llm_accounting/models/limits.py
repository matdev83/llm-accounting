--- conflicted
+++ resolved
@@ -1,14 +1,9 @@
 from datetime import datetime, timedelta, timezone
 from enum import Enum
 from typing import Any, Optional
-<<<<<<< HEAD
-from dataclasses import dataclass # Added import
-
-from sqlalchemy import Column, DateTime, Float, Integer, String
-=======
+from dataclasses import dataclass
 
 from sqlalchemy import Column, DateTime, Float, Integer, String, Index
->>>>>>> 4cbf435d
 from sqlalchemy.schema import UniqueConstraint
 
 from llm_accounting.models.base import Base
@@ -19,10 +14,7 @@
     MODEL = "MODEL"
     USER = "USER"
     CALLER = "CALLER"
-<<<<<<< HEAD
-=======
-    PROJECT = "PROJECT" # New scope
->>>>>>> 4cbf435d
+    PROJECT = "PROJECT"
 
 
 class LimitType(Enum):
@@ -41,9 +33,8 @@
     MONTH = "monthly"
 
 
-<<<<<<< HEAD
 @dataclass
-class UsageLimitData:
+class UsageLimitDTO:
     scope: str
     limit_type: str
     max_value: float
@@ -52,13 +43,12 @@
     model: Optional[str] = None
     username: Optional[str] = None
     caller_name: Optional[str] = None
+    project_name: Optional[str] = None
     id: Optional[int] = None
     created_at: Optional[datetime] = None
     updated_at: Optional[datetime] = None
 
 
-=======
->>>>>>> 4cbf435d
 class UsageLimit(Base):
     __tablename__ = "usage_limits"
     __table_args__ = (
@@ -68,16 +58,10 @@
             "model",
             "username",
             "caller_name",
-<<<<<<< HEAD
+            "project_name",
             name="_unique_limit_constraint",
         ),
-=======
-            "project_name", # Added project_name
-            name="_unique_limit_constraint",
-        ),
-        # Adding an index for faster lookups involving project_name
         Index("ix_usage_limits_project_name", "project_name"),
->>>>>>> 4cbf435d
         {"extend_existing": True},
     )
 
@@ -90,95 +74,29 @@
     model = Column(String, nullable=True)
     username = Column(String, nullable=True)
     caller_name = Column(String, nullable=True)
-<<<<<<< HEAD
-=======
-    project_name = Column(String, nullable=True) # New column for project_name
->>>>>>> 4cbf435d
-    created_at = Column(DateTime, nullable=False, default=datetime.utcnow)
+    project_name = Column(String, nullable=True)
+    created_at = Column(DateTime, nullable=False, default=lambda: datetime.now(timezone.utc))
     updated_at = Column(
-        DateTime, nullable=False, default=datetime.utcnow, onupdate=datetime.utcnow
+        DateTime, nullable=False, default=lambda: datetime.now(timezone.utc), onupdate=lambda: datetime.now(timezone.utc)
     )
 
-    def __init__(
-        self,
-        scope: Any,  # Can be str or LimitScope enum
-        limit_type: Any,  # Can be str or LimitType enum
-        max_value: float,
-        interval_unit: Any,  # Can be str or TimeInterval enum
-        interval_value: int,
-        model: Optional[str] = None,
-        username: Optional[str] = None,
-        caller_name: Optional[str] = None,
-<<<<<<< HEAD
-=======
-        project_name: Optional[str] = None, # New field
->>>>>>> 4cbf435d
-        id: Optional[int] = None,
-        created_at: Optional[datetime] = None,
-        updated_at: Optional[datetime] = None,
-    ):
-        self.scope = scope.value if isinstance(scope, LimitScope) else scope
-        self.limit_type = limit_type.value if isinstance(limit_type, LimitType) else limit_type
-        self.max_value = max_value
-        self._interval_unit = interval_unit.value if isinstance(interval_unit, TimeInterval) else interval_unit
-        self._interval_value = interval_value
-        # SQLAlchemy column mappings
-        self.interval_unit = self._interval_unit
-        self.interval_value = self._interval_value
-        self.model = model
-        self.username = username
-        self.caller_name = caller_name
-<<<<<<< HEAD
-=======
-        self.project_name = project_name # Assign new field
->>>>>>> 4cbf435d
-        self.id = id
-        self.created_at = (
-            created_at if created_at is not None else datetime.now(timezone.utc)
-        )
-        self.updated_at = (
-            updated_at if updated_at is not None else datetime.now(timezone.utc)
-        )
-
     def __repr__(self):
-<<<<<<< HEAD
-        return f"<UsageLimit(id={self.id}, scope='{self.scope}', type='{self.limit_type}', max_value={self.max_value})>"
-=======
         return (
             f"<UsageLimit(id={self.id}, scope='{self.scope}', type='{self.limit_type}', "
             f"max_value={self.max_value}, project='{self.project_name}')>"
         )
 
->>>>>>> 4cbf435d
-
     def time_delta(self) -> timedelta:
-        # Access the instance values directly from initialization
         interval_val = int(self._interval_value)
         unit = str(self._interval_unit)
-<<<<<<< HEAD
-        return {
-=======
         delta_map = {
->>>>>>> 4cbf435d
             TimeInterval.SECOND.value: timedelta(seconds=interval_val),
             TimeInterval.MINUTE.value: timedelta(minutes=interval_val),
             TimeInterval.HOUR.value: timedelta(hours=interval_val),
             TimeInterval.DAY.value: timedelta(days=interval_val),
             TimeInterval.WEEK.value: timedelta(weeks=interval_val),
-<<<<<<< HEAD
-            TimeInterval.MONTH.value: NotImplementedError(
-                "TimeDelta for month is not supported. Use QuotaService.get_period_start instead."
-            ),
-        }[unit]
-=======
         }
         if unit == TimeInterval.MONTH.value:
-            # This is a simplified approach for timedelta for months.
-            # A more accurate approach would use calendar logic (e.g., dateutil.relativedelta)
-            # but for the purpose of quota checks, an approximation of 30 days is often used.
-            # Or, handle month-based calculations specifically where it's called.
-            # For now, raising NotImplementedError if exact timedelta is needed.
-            # The QuotaService likely handles "monthly" by calculating the start of the period.
             raise NotImplementedError(
                 "Exact timedelta for 'month' is complex. QuotaService should handle period start for monthly limits."
             )
@@ -186,5 +104,4 @@
         if unit not in delta_map:
             raise ValueError(f"Unsupported time interval unit: {unit}")
             
-        return delta_map[unit]
->>>>>>> 4cbf435d
+        return delta_map[unit]