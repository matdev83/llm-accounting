--- conflicted
+++ resolved
@@ -1,161 +1,128 @@
-import argparse
-import sys
-import os
-import platform
-from importlib.metadata import version as get_version
-
-from .parsers import (add_purge_parser, add_select_parser, add_stats_parser,
-                      add_tail_parser, add_track_parser, add_limits_parser, add_log_event_parser)
-from .utils import console
-
-
-def _check_privileged_user():
-<<<<<<< HEAD
-    """Exit if running with elevated privileges.
-
-    The CLI refuses to run as a privileged user for security reasons. However,
-    tests execute under the ``root`` user in the CI environment. To avoid the
-    tests failing because of this restriction we detect when pytest is running
-    via the ``PYTEST_CURRENT_TEST`` environment variable and skip the check in
-    that case.
-    """
-    # Skip privilege checks when running under pytest
-    if "PYTEST_CURRENT_TEST" in os.environ:
-        return
-
-    if platform.system() == "Windows":
-        try:
-            # Check if user has admin privileges on Windows
-            import ctypes
-            if ctypes.windll.shell32.IsUserAnAdmin():
-                console.print(
-                    "[red]Error: Running the CLI as an administrator is not allowed for security reasons.[/red]"
-                )
-                sys.exit(1)
-        except AttributeError:
-            # Handle cases where ctypes might not be available or IsUserAnAdmin fails
-            pass
-    elif hasattr(os, "geteuid") and os.geteuid() == 0:  # type: ignore
-        # Check for root user on Linux/macOS
-        console.print(
-            "[red]Error: Running the CLI as root is not allowed for security reasons.[/red]"
-        )
-        sys.exit(1)
-=======
-    """
-    Checks if the current user is a privileged user (root on Linux/macOS, admin on Windows).
-    Exits the program with an error message if the user is privileged.
-    """
-    # Skip the privileged user check when running under pytest or when an
-    # explicit override is set. The CI environment and the provided test suite
-    # execute the CLI while the process runs as root.  Without this guard the
-    # CLI would exit immediately causing the tests to fail.
-    if os.environ.get("PYTEST_CURRENT_TEST") is not None or os.environ.get("LLM_ACCOUNTING_ALLOW_ROOT"):
-        return
-
-    if platform.system() == "Windows":
-        try:
-            # Check if user has admin privileges on Windows
-            import ctypes
-            if ctypes.windll.shell32.IsUserAnAdmin():
-                console.print("[red]Error: Running the CLI as an administrator is not allowed for security reasons.[/red]")
-                sys.exit(1)
-        except AttributeError:
-            # Handle cases where ctypes might not be available or IsUserAnAdmin fails
-            pass
-    elif hasattr(os, 'geteuid') and os.geteuid() == 0:  # type: ignore
-        # Check for root user on Linux/macOS
-        console.print("[red]Error: Running the CLI as root is not allowed for security reasons.[/red]")
-        sys.exit(1)
->>>>>>> 268ad286
-
-def main():
-    _check_privileged_user()
-    package_version = get_version('llm-accounting')
-    parser = argparse.ArgumentParser(
-        description="LLM Accounting CLI - Track and analyze LLM usage",
-        formatter_class=argparse.RawTextHelpFormatter,
-    )
-    parser.add_argument('--version', action='version', version=f'llm-accounting {package_version}')
-    parser.add_argument(
-        "--db-file",
-        type=str,
-        help="SQLite database file path (must end with .sqlite, .sqlite3 or .db). "
-             "Only applicable when --db-backend is 'sqlite'.",
-    )
-    parser.add_argument(
-        "--db-backend",
-        type=str,
-        default="sqlite",
-        choices=["sqlite", "postgresql", "csv"],
-        help="Select the database backend (sqlite, postgresql, or csv). Defaults to 'sqlite'.",
-    )
-    parser.add_argument(
-        "--csv-data-dir",
-        type=str,
-        default="data/", # Default directory for CSVBackend
-        help="Directory path for CSV data files. Only applicable when --db-backend is 'csv'.",
-    )
-    parser.add_argument(
-        "--postgresql-connection-string",
-        type=str,
-        help="Connection string for the PostgreSQL database. "
-             "Required when --db-backend is 'postgresql'. "
-             "Can also be provided via POSTGRESQL_CONNECTION_STRING environment variable.",
-    )
-    parser.add_argument(
-        "--project-name",
-        type=str,
-        help="Default project name to associate with usage entries. Can be overridden by command-specific --project.",
-    )
-    parser.add_argument(
-        "--app-name",
-        type=str,
-        help="Default application name to associate with usage entries. Can be overridden by command-specific --caller-name.",
-    )
-    parser.add_argument(
-        "--user-name",
-        type=str,
-        help="Default user name to associate with usage entries. Can be overridden by command-specific --username. Defaults to current system user.",
-    )
-
-    subparsers = parser.add_subparsers(dest="command", help="Available commands")
-
-    add_stats_parser(subparsers)
-    add_purge_parser(subparsers)
-    add_tail_parser(subparsers)
-    add_select_parser(subparsers)
-    add_track_parser(subparsers)
-    add_limits_parser(subparsers)
-    add_log_event_parser(subparsers) # Added from feat/cli-log-event branch
-
-    args = parser.parse_args()
-
-    if args.command is None:
-        parser.print_help()
-        sys.exit(0)
-
-    from .utils import get_accounting
-
-    try:
-        accounting = get_accounting(
-            db_backend=args.db_backend,
-            db_file=args.db_file,
-            postgresql_connection_string=args.postgresql_connection_string,
-            csv_data_dir=args.csv_data_dir, # Pass the new argument
-            project_name=args.project_name,
-            app_name=args.app_name,
-            user_name=args.user_name,
-        )
-        with accounting:
-            args.func(args, accounting)
-    except SystemExit:
-        # Allow SystemExit to propagate, especially for pytest.raises
-        raise
-    except Exception as e:
-        console.print(f"[red]Error: {e}[/red]")
-        sys.exit(1)
-
-
-if __name__ == "__main__":
-    main()
+import argparse
+import sys
+import os
+import platform
+from importlib.metadata import version as get_version
+
+from .parsers import (add_purge_parser, add_select_parser, add_stats_parser,
+                      add_tail_parser, add_track_parser, add_limits_parser, add_log_event_parser)
+from .utils import console
+
+
+def _check_privileged_user():
+    """
+    Checks if the current user is a privileged user (root on Linux/macOS, admin on Windows).
+    Exits the program with an error message if the user is privileged.
+    """
+    # Skip the privileged user check when running under pytest or when an
+    # explicit override is set. The CI environment and the provided test suite
+    # execute the CLI while the process runs as root.  Without this guard the
+    # CLI would exit immediately causing the tests to fail.
+    if os.environ.get("PYTEST_CURRENT_TEST") is not None or os.environ.get("LLM_ACCOUNTING_ALLOW_ROOT"):
+        return
+
+    if platform.system() == "Windows":
+        try:
+            # Check if user has admin privileges on Windows
+            import ctypes
+            if ctypes.windll.shell32.IsUserAnAdmin():
+                console.print("[red]Error: Running the CLI as an administrator is not allowed for security reasons.[/red]")
+                sys.exit(1)
+        except AttributeError:
+            # Handle cases where ctypes might not be available or IsUserAnAdmin fails
+            pass
+    elif hasattr(os, 'geteuid') and os.geteuid() == 0:  # type: ignore
+        # Check for root user on Linux/macOS
+        console.print("[red]Error: Running the CLI as root is not allowed for security reasons.[/red]")
+        sys.exit(1)
+
+def main():
+    _check_privileged_user()
+    package_version = get_version('llm-accounting')
+    parser = argparse.ArgumentParser(
+        description="LLM Accounting CLI - Track and analyze LLM usage",
+        formatter_class=argparse.RawTextHelpFormatter,
+    )
+    parser.add_argument('--version', action='version', version=f'llm-accounting {package_version}')
+    parser.add_argument(
+        "--db-file",
+        type=str,
+        help="SQLite database file path (must end with .sqlite, .sqlite3 or .db). "
+             "Only applicable when --db-backend is 'sqlite'.",
+    )
+    parser.add_argument(
+        "--db-backend",
+        type=str,
+        default="sqlite",
+        choices=["sqlite", "postgresql", "csv"],
+        help="Select the database backend (sqlite, postgresql, or csv). Defaults to 'sqlite'.",
+    )
+    parser.add_argument(
+        "--csv-data-dir",
+        type=str,
+        default="data/", # Default directory for CSVBackend
+        help="Directory path for CSV data files. Only applicable when --db-backend is 'csv'.",
+    )
+    parser.add_argument(
+        "--postgresql-connection-string",
+        type=str,
+        help="Connection string for the PostgreSQL database. "
+             "Required when --db-backend is 'postgresql'. "
+             "Can also be provided via POSTGRESQL_CONNECTION_STRING environment variable.",
+    )
+    parser.add_argument(
+        "--project-name",
+        type=str,
+        help="Default project name to associate with usage entries. Can be overridden by command-specific --project.",
+    )
+    parser.add_argument(
+        "--app-name",
+        type=str,
+        help="Default application name to associate with usage entries. Can be overridden by command-specific --caller-name.",
+    )
+    parser.add_argument(
+        "--user-name",
+        type=str,
+        help="Default user name to associate with usage entries. Can be overridden by command-specific --username. Defaults to current system user.",
+    )
+
+    subparsers = parser.add_subparsers(dest="command", help="Available commands")
+
+    add_stats_parser(subparsers)
+    add_purge_parser(subparsers)
+    add_tail_parser(subparsers)
+    add_select_parser(subparsers)
+    add_track_parser(subparsers)
+    add_limits_parser(subparsers)
+    add_log_event_parser(subparsers) # Added from feat/cli-log-event branch
+
+    args = parser.parse_args()
+
+    if args.command is None:
+        parser.print_help()
+        sys.exit(0)
+
+    from .utils import get_accounting
+
+    try:
+        accounting = get_accounting(
+            db_backend=args.db_backend,
+            db_file=args.db_file,
+            postgresql_connection_string=args.postgresql_connection_string,
+            csv_data_dir=args.csv_data_dir, # Pass the new argument
+            project_name=args.project_name,
+            app_name=args.app_name,
+            user_name=args.user_name,
+        )
+        with accounting:
+            args.func(args, accounting)
+    except SystemExit:
+        # Allow SystemExit to propagate, especially for pytest.raises
+        raise
+    except Exception as e:
+        console.print(f"[red]Error: {e}[/red]")
+        sys.exit(1)
+
+
+if __name__ == "__main__":
+    main()