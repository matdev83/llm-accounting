import argparse
from typing import Any, Dict, List, Optional

<<<<<<< HEAD
# Updated import: UsageLimit changed to UsageLimitData
from llm_accounting import LimitScope, LimitType, LLMAccounting, TimeInterval, UsageLimitData
from llm_accounting.services.quota_service import QuotaService # This import seems unused, but will keep it as is.
=======
from llm_accounting.models.limits import LimitScope, LimitType, TimeInterval
from llm_accounting.services.quota_service import QuotaService
from llm_accounting import LLMAccounting
>>>>>>> 4cbf435d
from llm_accounting.cli.utils import console

def set_limit(args: argparse.Namespace, accounting: LLMAccounting):
    """Sets a new usage limit."""
    try:
<<<<<<< HEAD
=======
        # Validate project_name if scope is PROJECT
        if args.scope.upper() == LimitScope.PROJECT.value and not args.project_name:
            console.print(f"[red]Error: --project-name is required when scope is {LimitScope.PROJECT.value}.[/red]")
            return

>>>>>>> 4cbf435d
        accounting.set_usage_limit(
            scope=LimitScope(args.scope.upper()),
            limit_type=LimitType(args.limit_type.lower()),
            max_value=args.max_value,
            interval_unit=TimeInterval(args.interval_unit.lower()),
            interval_value=args.interval_value,
            model=args.model,
            username=args.username,
            caller_name=args.caller_name,
<<<<<<< HEAD
        )
        console.print(f"[green]Usage limit set successfully.[/green]")
    except Exception as e:
        console.print(f"[red]Error setting limit: {e}[/red]")

def list_limits(args: argparse.Namespace, accounting: LLMAccounting):
    """Lists all configured usage limits."""
    try:
        # The 'limits' variable will now hold List[UsageLimitData]
        limits: List[UsageLimitData] = accounting.get_usage_limits(
            scope=LimitScope(args.scope.upper()) if args.scope else None,
            model=args.model,
            username=args.username,
            caller_name=args.caller_name
        )
        if not limits:
            console.print("[yellow]No usage limits configured.[/yellow]")
            return

        console.print("[bold]Configured Usage Limits:[/bold]")
        # No change needed for attribute access as UsageLimitData mirrors UsageLimit fields
        for limit in limits: # limit is implicitly UsageLimitData here
            scope_details = []
            if limit.model is not None:
=======
            project_name=args.project_name # Pass project_name
        )
        console.print(f"[green]Usage limit set successfully.[/green]")
    except ValueError as ve: # Catch specific errors like invalid enum values
        console.print(f"[red]Error setting limit: {ve}[/red]")
    except Exception as e:
        console.print(f"[red]An unexpected error occurred while setting limit: {e}[/red]")

def list_limits(args: argparse.Namespace, accounting: LLMAccounting):
    """Lists all configured usage limits, with optional filters."""
    try:
        # Prepare filter arguments for get_usage_limits
        filters: Dict[str, Any] = {}
        if args.scope:
            filters['scope'] = LimitScope(args.scope.upper())
        if args.model:
            filters['model'] = args.model
        if args.username:
            filters['username'] = args.username
        if args.caller_name:
            filters['caller_name'] = args.caller_name
        if args.project_name:
            filters['project_name'] = args.project_name
        
        limits = accounting.get_usage_limits(**filters)
        
        if not limits:
            console.print("[yellow]No usage limits found matching the criteria.[/yellow]")
            return

        console.print("[bold]Configured Usage Limits:[/bold]")
        for limit in limits:
            scope_details = []
            if limit.model is not None: # model is the attribute in UsageLimit dataclass
>>>>>>> 4cbf435d
                scope_details.append(f"Model: {limit.model}")
            if limit.username is not None:
                scope_details.append(f"User: {limit.username}")
            if limit.caller_name is not None:
                scope_details.append(f"Caller: {limit.caller_name}")
<<<<<<< HEAD
            
            scope_str = f" ({', '.join(scope_details)})" if scope_details else ""
            
=======
            if limit.project_name is not None: # project_name is the attribute
                scope_details.append(f"Project: {limit.project_name}")
            
            scope_str = f" ({', '.join(scope_details)})" if scope_details else ""
            
            # Display project_name if available
            project_display = f", [cyan]Project:[/cyan] {limit.project_name if limit.project_name else 'N/A'}"
            
>>>>>>> 4cbf435d
            console.print(
                f"  [cyan]ID:[/cyan] {limit.id}, "
                f"[cyan]Scope:[/cyan] {limit.scope}{scope_str}, "
                f"[cyan]Type:[/cyan] {limit.limit_type}, "
                f"[cyan]Max Value:[/cyan] {limit.max_value}, "
                f"[cyan]Interval:[/cyan] {limit.interval_value} {limit.interval_unit}"
<<<<<<< HEAD
            )
    except Exception as e:
        console.print(f"[red]Error listing limits: {e}[/red]")
=======
                # Removed project_display from here as it's incorporated into scope_str for relevant scopes
            )
    except ValueError as ve: # Catch specific errors like invalid enum values
        console.print(f"[red]Error listing limits: {ve}[/red]")
    except Exception as e:
        console.print(f"[red]An unexpected error occurred while listing limits: {e}[/red]")
>>>>>>> 4cbf435d

def delete_limit(args: argparse.Namespace, accounting: LLMAccounting):
    """Deletes a usage limit by its ID."""
    try:
        accounting.delete_usage_limit(args.id)
        console.print(f"[green]Usage limit with ID {args.id} deleted successfully.[/green]")
<<<<<<< HEAD
    except Exception as e:
        console.print(f"[red]Error deleting limit: {e}[/red]")
=======
    except Exception as e: # Consider more specific exception handling if backend provides it
        console.print(f"[red]Error deleting limit (ID: {args.id}): {e}[/red]")
>>>>>>> 4cbf435d
<|MERGE_RESOLUTION|>--- conflicted
+++ resolved
@@ -1,28 +1,18 @@
 import argparse
 from typing import Any, Dict, List, Optional
 
-<<<<<<< HEAD
-# Updated import: UsageLimit changed to UsageLimitData
-from llm_accounting import LimitScope, LimitType, LLMAccounting, TimeInterval, UsageLimitData
-from llm_accounting.services.quota_service import QuotaService # This import seems unused, but will keep it as is.
-=======
-from llm_accounting.models.limits import LimitScope, LimitType, TimeInterval
+from llm_accounting import LLMAccounting
+from llm_accounting.models.limits import LimitScope, LimitType, TimeInterval, UsageLimitDTO
 from llm_accounting.services.quota_service import QuotaService
-from llm_accounting import LLMAccounting
->>>>>>> 4cbf435d
 from llm_accounting.cli.utils import console
 
 def set_limit(args: argparse.Namespace, accounting: LLMAccounting):
     """Sets a new usage limit."""
     try:
-<<<<<<< HEAD
-=======
-        # Validate project_name if scope is PROJECT
         if args.scope.upper() == LimitScope.PROJECT.value and not args.project_name:
             console.print(f"[red]Error: --project-name is required when scope is {LimitScope.PROJECT.value}.[/red]")
             return
 
->>>>>>> 4cbf435d
         accounting.set_usage_limit(
             scope=LimitScope(args.scope.upper()),
             limit_type=LimitType(args.limit_type.lower()),
@@ -32,36 +22,10 @@
             model=args.model,
             username=args.username,
             caller_name=args.caller_name,
-<<<<<<< HEAD
+            project_name=args.project_name
         )
         console.print(f"[green]Usage limit set successfully.[/green]")
-    except Exception as e:
-        console.print(f"[red]Error setting limit: {e}[/red]")
-
-def list_limits(args: argparse.Namespace, accounting: LLMAccounting):
-    """Lists all configured usage limits."""
-    try:
-        # The 'limits' variable will now hold List[UsageLimitData]
-        limits: List[UsageLimitData] = accounting.get_usage_limits(
-            scope=LimitScope(args.scope.upper()) if args.scope else None,
-            model=args.model,
-            username=args.username,
-            caller_name=args.caller_name
-        )
-        if not limits:
-            console.print("[yellow]No usage limits configured.[/yellow]")
-            return
-
-        console.print("[bold]Configured Usage Limits:[/bold]")
-        # No change needed for attribute access as UsageLimitData mirrors UsageLimit fields
-        for limit in limits: # limit is implicitly UsageLimitData here
-            scope_details = []
-            if limit.model is not None:
-=======
-            project_name=args.project_name # Pass project_name
-        )
-        console.print(f"[green]Usage limit set successfully.[/green]")
-    except ValueError as ve: # Catch specific errors like invalid enum values
+    except ValueError as ve:
         console.print(f"[red]Error setting limit: {ve}[/red]")
     except Exception as e:
         console.print(f"[red]An unexpected error occurred while setting limit: {e}[/red]")
@@ -69,7 +33,6 @@
 def list_limits(args: argparse.Namespace, accounting: LLMAccounting):
     """Lists all configured usage limits, with optional filters."""
     try:
-        # Prepare filter arguments for get_usage_limits
         filters: Dict[str, Any] = {}
         if args.scope:
             filters['scope'] = LimitScope(args.scope.upper())
@@ -82,7 +45,7 @@
         if args.project_name:
             filters['project_name'] = args.project_name
         
-        limits = accounting.get_usage_limits(**filters)
+        limits: List[UsageLimitDTO] = accounting.get_usage_limits(**filters)
         
         if not limits:
             console.print("[yellow]No usage limits found matching the criteria.[/yellow]")
@@ -91,55 +54,33 @@
         console.print("[bold]Configured Usage Limits:[/bold]")
         for limit in limits:
             scope_details = []
-            if limit.model is not None: # model is the attribute in UsageLimit dataclass
->>>>>>> 4cbf435d
+            if limit.model is not None:
                 scope_details.append(f"Model: {limit.model}")
             if limit.username is not None:
                 scope_details.append(f"User: {limit.username}")
             if limit.caller_name is not None:
                 scope_details.append(f"Caller: {limit.caller_name}")
-<<<<<<< HEAD
-            
-            scope_str = f" ({', '.join(scope_details)})" if scope_details else ""
-            
-=======
-            if limit.project_name is not None: # project_name is the attribute
+            if limit.project_name is not None:
                 scope_details.append(f"Project: {limit.project_name}")
             
             scope_str = f" ({', '.join(scope_details)})" if scope_details else ""
             
-            # Display project_name if available
-            project_display = f", [cyan]Project:[/cyan] {limit.project_name if limit.project_name else 'N/A'}"
-            
->>>>>>> 4cbf435d
             console.print(
                 f"  [cyan]ID:[/cyan] {limit.id}, "
                 f"[cyan]Scope:[/cyan] {limit.scope}{scope_str}, "
                 f"[cyan]Type:[/cyan] {limit.limit_type}, "
                 f"[cyan]Max Value:[/cyan] {limit.max_value}, "
                 f"[cyan]Interval:[/cyan] {limit.interval_value} {limit.interval_unit}"
-<<<<<<< HEAD
             )
-    except Exception as e:
-        console.print(f"[red]Error listing limits: {e}[/red]")
-=======
-                # Removed project_display from here as it's incorporated into scope_str for relevant scopes
-            )
-    except ValueError as ve: # Catch specific errors like invalid enum values
+    except ValueError as ve:
         console.print(f"[red]Error listing limits: {ve}[/red]")
     except Exception as e:
         console.print(f"[red]An unexpected error occurred while listing limits: {e}[/red]")
->>>>>>> 4cbf435d
 
 def delete_limit(args: argparse.Namespace, accounting: LLMAccounting):
     """Deletes a usage limit by its ID."""
     try:
         accounting.delete_usage_limit(args.id)
         console.print(f"[green]Usage limit with ID {args.id} deleted successfully.[/green]")
-<<<<<<< HEAD
     except Exception as e:
-        console.print(f"[red]Error deleting limit: {e}[/red]")
-=======
-    except Exception as e: # Consider more specific exception handling if backend provides it
-        console.print(f"[red]Error deleting limit (ID: {args.id}): {e}[/red]")
->>>>>>> 4cbf435d
+        console.print(f"[red]Error deleting limit (ID: {args.id}): {e}[/red]")