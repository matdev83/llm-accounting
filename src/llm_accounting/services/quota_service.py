--- conflicted
+++ resolved
@@ -1,14 +1,8 @@
 import logging
 from typing import Optional, Tuple, Dict, List
-<<<<<<< HEAD
 from datetime import datetime, timezone  # Import datetime and timezone
 
 from ..backends.base import TransactionalBackend
-=======
-from datetime import datetime, timezone # Import datetime and timezone
-
-from ..backends.base import BaseBackend
->>>>>>> 0a842485
 from ..models.limits import LimitScope, UsageLimitDTO
 
 from .quota_service_parts._cache_manager import QuotaServiceCacheManager
@@ -32,18 +26,13 @@
     def refresh_limits_cache(self) -> None:
         """Refreshes the limits cache from the backend and clears the denial cache."""
         self.cache_manager.refresh_limits_cache()
-<<<<<<< HEAD
         self._denial_cache.clear()  # Clear the denial cache
-=======
-        self._denial_cache.clear() # Clear the denial cache
->>>>>>> 0a842485
         logger.info("Denial cache cleared due to limits cache refresh.")
 
     def refresh_projects_cache(self) -> None:
         """Refreshes the projects cache from the backend."""
         self.cache_manager.refresh_projects_cache()
 
-<<<<<<< HEAD
     def refresh_users_cache(self) -> None:
         """Refreshes the users cache from the backend."""
         self.cache_manager.refresh_users_cache()
@@ -52,21 +41,11 @@
         """Inserts a new usage limit and refreshes the cache."""
         self.backend.insert_usage_limit(limit)
         self.refresh_limits_cache()  # Use the existing refresh_limits_cache method
-=======
-    def insert_limit(self, limit: UsageLimitDTO) -> None:
-        """Inserts a new usage limit and refreshes the cache."""
-        self.backend.insert_usage_limit(limit)
-        self.refresh_limits_cache() # Use the existing refresh_limits_cache method
->>>>>>> 0a842485
 
     def delete_limit(self, limit_id: int) -> None:
         """Deletes a usage limit and refreshes the cache."""
         self.backend.delete_usage_limit(limit_id)
-<<<<<<< HEAD
         self.refresh_limits_cache()  # Use the existing refresh_limits_cache method
-=======
-        self.refresh_limits_cache() # Use the existing refresh_limits_cache method
->>>>>>> 0a842485
 
     # --- Project management ---
 
@@ -86,7 +65,6 @@
     def delete_project(self, name: str) -> None:
         self.backend.delete_project(name)
         self.refresh_projects_cache()
-<<<<<<< HEAD
 
     # --- User management ---
 
@@ -113,8 +91,6 @@
     def set_user_enabled(self, user_name: str, enabled: bool) -> None:
         self.backend.set_user_enabled(user_name, enabled)
         self.refresh_users_cache()
-=======
->>>>>>> 0a842485
 
     def check_quota(
         self,
@@ -146,12 +122,9 @@
         username: Optional[str],
         caller_name: Optional[str],
         project_name: Optional[str],
-<<<<<<< HEAD
         input_tokens: int = 0,
         completion_tokens: int = 0,
         cost: float = 0.0,
-=======
->>>>>>> 0a842485
     ) -> List[Tuple[UsageLimitDTO, float]]:
         """Return remaining quota for all limits applicable to the request."""
         if self.cache_manager.limits_cache is None:
@@ -160,7 +133,6 @@
         remaining_info: List[Tuple[UsageLimitDTO, float]] = []
         for limit in self.cache_manager.limits_cache:
             remaining = self.limit_evaluator.calculate_remaining_after_usage(
-<<<<<<< HEAD
                 limit,
                 model,
                 username,
@@ -169,9 +141,6 @@
                 input_tokens,
                 completion_tokens,
                 cost,
-=======
-                limit, model, username, caller_name, project_name
->>>>>>> 0a842485
             )
             if remaining is not None:
                 remaining_info.append((limit, remaining))
@@ -226,15 +195,9 @@
         # Pass all limits from the cache to the evaluator, which handles filtering
         all_applicable_limits = sorted(
             self.cache_manager.limits_cache,
-<<<<<<< HEAD
             key=lambda limit_dto: sum(
                 1
                 for v in [limit_dto.model, limit_dto.username, limit_dto.caller_name, limit_dto.project_name]
-=======
-            key=lambda l: sum(
-                1
-                for v in [l.model, l.username, l.caller_name, l.project_name]
->>>>>>> 0a842485
                 if v in (None, "*")
             ),
         )
@@ -255,7 +218,6 @@
             return False, reason, retry_after_seconds
         return True, None, None
 
-<<<<<<< HEAD
     # TODO: Vulture - Dead code? Verify if used externally or planned for future use before removing.
     # def _check_global_limits_enhanced(
     #     self,
@@ -274,81 +236,6 @@
     #     return self.limit_evaluator._evaluate_limits_enhanced(
     #         limits_to_evaluate, model, username, caller_name, project_name, input_tokens, cost, completion_tokens
     #     )
-=======
-    def _check_global_limits_enhanced(
-        self,
-        model: Optional[str],
-        username: Optional[str],
-        caller_name: Optional[str],
-        input_tokens: int,
-        cost: float,
-        completion_tokens: int,
-        project_name: Optional[str],
-    ) -> Tuple[bool, Optional[str], Optional[int]]:
-        limits_to_evaluate = [
-            limit for limit in self.cache_manager.limits_cache if
-            LimitScope(limit.scope) == LimitScope.GLOBAL
-        ]
-        return self.limit_evaluator._evaluate_limits_enhanced(
-            limits_to_evaluate, model, username, caller_name, project_name, input_tokens, cost, completion_tokens
-        )
-
-    def _check_model_limits_enhanced(
-        self,
-        model: Optional[str],
-        username: Optional[str],
-        caller_name: Optional[str],
-        input_tokens: int,
-        cost: float,
-        completion_tokens: int,
-        project_name: Optional[str],
-    ) -> Tuple[bool, Optional[str], Optional[int]]:
-        if not model:
-            return True, None, None
-
-        limits_to_evaluate = [
-            limit
-            for limit in self.cache_manager.limits_cache
-            if LimitScope(limit.scope) == LimitScope.MODEL
-            and (
-                limit.model == model
-                or limit.model == "*"
-                or limit.model is None
-            )
-        ]
-        limits_to_evaluate.sort(
-            key=lambda l: 1 if l.model in (None, "*") else 0
-        )
-        return self.limit_evaluator._evaluate_limits_enhanced(limits_to_evaluate, model, username, caller_name, project_name, input_tokens, cost, completion_tokens)
-
-    def _check_project_limits_enhanced(
-        self,
-        model: Optional[str],
-        username: Optional[str],
-        caller_name: Optional[str],
-        input_tokens: int,
-        cost: float,
-        completion_tokens: int,
-        project_name: Optional[str],
-    ) -> Tuple[bool, Optional[str], Optional[int]]:
-        if not project_name:
-            return True, None, None
-
-        limits_to_evaluate = [
-            limit
-            for limit in self.cache_manager.limits_cache
-            if LimitScope(limit.scope) == LimitScope.PROJECT
-            and (
-                (limit.project_name == project_name)
-                or limit.project_name == "*"
-                or (limit.project_name is None and project_name is None)
-            )
-        ]
-        limits_to_evaluate.sort(
-            key=lambda l: 1 if l.project_name in (None, "*") else 0
-        )
-        return self.limit_evaluator._evaluate_limits_enhanced(limits_to_evaluate, model, username, caller_name, project_name, input_tokens, cost, completion_tokens)
->>>>>>> 0a842485
 
     # TODO: Vulture - Dead code? Verify if used externally or planned for future use before removing.
     # def _check_model_limits_enhanced(
@@ -379,7 +266,6 @@
     #     )
     #     return self.limit_evaluator._evaluate_limits_enhanced(limits_to_evaluate, model, username, caller_name, project_name, input_tokens, cost, completion_tokens)
 
-<<<<<<< HEAD
     # TODO: Vulture - Dead code? Verify if used externally or planned for future use before removing.
     # def _check_project_limits_enhanced(
     #     self,
@@ -408,24 +294,6 @@
     #         key=lambda limit_dto: 1 if limit_dto.project_name in (None, "*") else 0
     #     )
     #     return self.limit_evaluator._evaluate_limits_enhanced(limits_to_evaluate, model, username, caller_name, project_name, input_tokens, cost, completion_tokens)
-=======
-        limits_to_evaluate = [
-            limit
-            for limit in self.cache_manager.limits_cache
-            if LimitScope(limit.scope) == LimitScope.USER
-            and (
-                limit.username == username
-                or limit.username == "*"
-                or limit.username is None
-            )
-        ]
-        limits_to_evaluate.sort(
-            key=lambda l: 1 if l.username in (None, "*") else 0
-        )
-        return self.limit_evaluator._evaluate_limits_enhanced(
-            limits_to_evaluate, model, username, caller_name, project_name, input_tokens, cost, completion_tokens
-        )
->>>>>>> 0a842485
 
     # TODO: Vulture - Dead code? Verify if used externally or planned for future use before removing.
     # def _check_user_limits_enhanced(
@@ -458,7 +326,6 @@
     #         limits_to_evaluate, model, username, caller_name, project_name, input_tokens, cost, completion_tokens
     #     )
 
-<<<<<<< HEAD
     # TODO: Vulture - Dead code? Verify if used externally or planned for future use before removing.
     # def _check_caller_limits_enhanced(
     #     self,
@@ -499,34 +366,6 @@
     #         completion_tokens,
     #         limit_scope_for_message=f"CALLER (caller: {caller_name})",
     #     )
-=======
-        # For CALLER scope limits that are *not* specific to a user (i.e., limit.username is None)
-        limits_to_evaluate = [
-            limit
-            for limit in self.cache_manager.limits_cache
-            if LimitScope(limit.scope) == LimitScope.CALLER
-            and (
-                limit.caller_name == caller_name
-                or limit.caller_name == "*"
-                or limit.caller_name is None
-            )
-            and limit.username is None
-        ]
-        limits_to_evaluate.sort(
-            key=lambda l: 1 if l.caller_name in (None, "*") else 0
-        )
-        return self.limit_evaluator._evaluate_limits_enhanced(
-            limits_to_evaluate,
-            model,
-            username,
-            caller_name,
-            project_name,
-            input_tokens,
-            cost,
-            completion_tokens,
-            limit_scope_for_message=f"CALLER (caller: {caller_name})",
-        )
->>>>>>> 0a842485
 
     # TODO: Vulture - Dead code? Verify if used externally or planned for future use before removing.
     # def _check_user_caller_limits_enhanced(
@@ -542,34 +381,28 @@
     #     if not username or not caller_name:
     #         return True, None, None
 
-        # For CALLER scope limits that *are* specific to a user (limit.username is not None)
-        limits_to_evaluate = [
-            limit
-            for limit in self.cache_manager.limits_cache
-            if LimitScope(limit.scope) == LimitScope.CALLER
-            and (
-                limit.username == username
-                or limit.username == "*"
-                or limit.username is None
-            )
-            and (
-                limit.caller_name == caller_name
-                or limit.caller_name == "*"
-                or limit.caller_name is None
-            )
-        ]
-        limits_to_evaluate.sort(
-<<<<<<< HEAD
-            key=lambda limit_dto: (
-                1 if limit_dto.username in (None, "*") else 0,
-                1 if limit_dto.caller_name in (None, "*") else 0,
-=======
-            key=lambda l: (
-                1 if l.username in (None, "*") else 0,
-                1 if l.caller_name in (None, "*") else 0,
->>>>>>> 0a842485
-            )
-        )
-        return self.limit_evaluator._evaluate_limits_enhanced(
-            limits_to_evaluate, model, username, caller_name, project_name, input_tokens, cost, completion_tokens
-        )+    #     # For CALLER scope limits that *are* specific to a user (limit.username is not None)
+    #     limits_to_evaluate = [
+    #         limit
+    #         for limit in self.cache_manager.limits_cache
+    #         if LimitScope(limit.scope) == LimitScope.CALLER
+    #         and (
+    #             limit.username == username
+    #             or limit.username == "*"
+    #             or limit.username is None
+    #         )
+    #         and (
+    #             limit.caller_name == caller_name
+    #             or limit.caller_name == "*"
+    #             or limit.caller_name is None
+    #         )
+    #     ]
+    #     limits_to_evaluate.sort(
+    #         key=lambda limit_dto: (
+    #             1 if limit_dto.username in (None, "*") else 0,
+    #             1 if limit_dto.caller_name in (None, "*") else 0,
+    #         )
+    #     )
+    #     return self.limit_evaluator._evaluate_limits_enhanced(
+    #         limits_to_evaluate, model, username, caller_name, project_name, input_tokens, cost, completion_tokens
+    #     )