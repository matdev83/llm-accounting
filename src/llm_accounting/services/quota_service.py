import logging # Added import
from datetime import datetime, timedelta, timezone
from typing import Optional, Tuple, List, Any

from ..backends.base import BaseBackend
from ..models.limits import LimitScope, LimitType, TimeInterval, UsageLimitDTO


class QuotaService:
    def __init__(self, backend: BaseBackend):
        self.backend = backend
        self.limits_cache: Optional[List[UsageLimitDTO]] = None
        self._load_limits_from_backend()

    def _load_limits_from_backend(self) -> None:
        """Loads all usage limits from the backend into the cache."""
        self.limits_cache = self.backend.get_usage_limits() # Assuming this fetches all if no args

    def refresh_limits_cache(self) -> None:
        """Refreshes the limits cache from the backend."""
        self.limits_cache = None # Or []
        self._load_limits_from_backend()

    def check_quota(
        self,
        model: Optional[str],
        username: Optional[str],
        caller_name: Optional[str],
        input_tokens: int,
        cost: float,
        completion_tokens: int = 0,
        project_name: Optional[str] = None,
    ) -> Tuple[bool, Optional[str]]:
        checks = [
            self._check_global_limits,
            self._check_model_limits,
            self._check_project_limits,
            self._check_user_limits,
            self._check_caller_limits,
            self._check_user_caller_limits,
        ]

        for check_func in checks:
            allowed, reason = check_func(
                model, username, caller_name, input_tokens, cost, completion_tokens, project_name
            )
            if not allowed:
                return False, reason
        return True, None

    def _check_global_limits(
        self,
        model: Optional[str],
        username: Optional[str],
        caller_name: Optional[str],
        input_tokens: int,
        cost: float,
        completion_tokens: int,
        project_name: Optional[str],
    ) -> Tuple[bool, Optional[str]]:
        if self.limits_cache is None: # Safeguard
            self._load_limits_from_backend()

        limits_to_evaluate = [
            limit for limit in self.limits_cache
            if LimitScope(limit.scope) == LimitScope.GLOBAL
        ]
        return self._evaluate_limits(
            limits_to_evaluate, model, username, caller_name, project_name, input_tokens, cost, completion_tokens
        )

    def _check_model_limits(
        self,
        model: Optional[str],
        username: Optional[str],
        caller_name: Optional[str],
        input_tokens: int,
        cost: float,
        completion_tokens: int,
        project_name: Optional[str],
    ) -> Tuple[bool, Optional[str]]:
        if not model:
            return True, None
        if self.limits_cache is None: # Safeguard
            self._load_limits_from_backend()

        limits_to_evaluate = [
            limit for limit in self.limits_cache
            if LimitScope(limit.scope) == LimitScope.MODEL and limit.model == model
        ]
        return self._evaluate_limits(limits_to_evaluate, model, username, caller_name, project_name, input_tokens, cost, completion_tokens)

    def _check_project_limits(
        self,
        model: Optional[str],
        username: Optional[str],
        caller_name: Optional[str],
        input_tokens: int,
        cost: float,
        completion_tokens: int,
        project_name: Optional[str],
    ) -> Tuple[bool, Optional[str]]:
        if not project_name:
            return True, None
        if self.limits_cache is None: # Safeguard
            self._load_limits_from_backend()

        limits_to_evaluate = [
            limit for limit in self.limits_cache
            if LimitScope(limit.scope) == LimitScope.PROJECT and limit.project_name == project_name
        ]
        return self._evaluate_limits(limits_to_evaluate, model, username, caller_name, project_name, input_tokens, cost, completion_tokens)


    def _check_user_limits(
        self,
        model: Optional[str],
        username: Optional[str],
        caller_name: Optional[str],
        input_tokens: int,
        cost: float,
        completion_tokens: int,
        project_name: Optional[str],
    ) -> Tuple[bool, Optional[str]]:
        if not username:
             return True, None
        if self.limits_cache is None: # Safeguard
            self._load_limits_from_backend()

        limits_to_evaluate = [
            limit for limit in self.limits_cache
            if LimitScope(limit.scope) == LimitScope.USER and limit.username == username
        ]
        return self._evaluate_limits(
            limits_to_evaluate, model, username, caller_name, project_name, input_tokens, cost, completion_tokens
        )

    def _check_caller_limits(
        self,
        model: Optional[str],
        username: Optional[str], # This username is for the request, not the limit's username field here.
        caller_name: Optional[str],
        input_tokens: int,
        cost: float,
        completion_tokens: int,
        project_name: Optional[str],
    ) -> Tuple[bool, Optional[str]]:
        if not caller_name:
            return True, None
        if self.limits_cache is None: # Safeguard
            self._load_limits_from_backend()

        # For CALLER scope limits that are *not* specific to a user (i.e., limit.username is None)
        limits_to_evaluate = [
            limit for limit in self.limits_cache
            if LimitScope(limit.scope) == LimitScope.CALLER
            and limit.caller_name == caller_name
            and limit.username is None # Explicitly for generic caller limits
        ]
        return self._evaluate_limits(
            limits_to_evaluate, model, username, caller_name, project_name, input_tokens, cost, completion_tokens, limit_scope_for_message="CALLER (caller: {caller_name})"
        )

    def _check_user_caller_limits(
        self,
        model: Optional[str],
        username: Optional[str],
        caller_name: Optional[str],
        input_tokens: int,
        cost: float,
        completion_tokens: int,
        project_name: Optional[str],
    ) -> Tuple[bool, Optional[str]]:
        if not username or not caller_name:
            return True, None
        if self.limits_cache is None: # Safeguard
            self._load_limits_from_backend()

        # For CALLER scope limits that *are* specific to a user (limit.username is not None)
        limits_to_evaluate = [
            limit for limit in self.limits_cache
            if LimitScope(limit.scope) == LimitScope.CALLER # Scope is still CALLER
            and limit.username == username
            and limit.caller_name == caller_name
        ]
        return self._evaluate_limits(
            limits_to_evaluate, model, username, caller_name, project_name, input_tokens, cost, completion_tokens
        )

    def _evaluate_limits(
        self,
        limits: List[UsageLimitDTO],
        request_model: Optional[str],
        request_username: Optional[str],
        request_caller_name: Optional[str],
        project_name_for_usage_sum: Optional[str],
        request_input_tokens: int,
        request_cost: float,
        request_completion_tokens: int,
        limit_scope_for_message: Optional[str] = None,
    ) -> Tuple[bool, Optional[str]]:
        now = datetime.now(timezone.utc)
        for limit in limits:
            limit_scope_enum = LimitScope(limit.scope)

            # --- Start: Logic to check if limit applies to the current request ---
            if limit_scope_enum != LimitScope.GLOBAL:
                # If a limit specifies a model, it should only apply if the request is for that model.
                if limit.model and limit.model != request_model:
                    continue
                # If a limit specifies a username, it should only apply if the request is for that username.
                # This is generally ensured by how limits are fetched (e.g., _check_user_limits only fetches for that user),
                # but this check provides an explicit safeguard.
                if limit.username and limit.username != request_username:
                    continue
                # If a limit specifies a caller_name, it should only apply if the request is for that caller.
                if limit.caller_name and limit.caller_name != request_caller_name:
                    continue

                # If a limit specifies a project_name (and is not a generic PROJECT scope for NULL projects):
                if limit.project_name:
                    if limit.project_name != project_name_for_usage_sum: # project_name_for_usage_sum is the request's project
                        continue # Limit is for a specific project, request is for a different project or no project.
                # If a limit is PROJECT scope and for NULL projects (limit.project_name is None):
                # This means the limit applies to requests that *don't* have a project.
                elif limit_scope_enum == LimitScope.PROJECT and limit.project_name is None:
                    if project_name_for_usage_sum is not None: # Request is for a specific project.
                        continue # This limit only applies to requests with no project.
            # --- End: Logic to check if limit applies to the current request ---

            period_start_time = self._get_period_start(now, TimeInterval(limit.interval_unit), limit.interval_value)

            final_usage_query_model: Optional[str] = None
            final_usage_query_username: Optional[str] = None
            final_usage_query_caller_name: Optional[str] = None
            final_usage_query_project_name: Optional[str] = None
            final_usage_query_filter_project_null: Optional[bool] = None

            if limit_scope_enum == LimitScope.GLOBAL:
                # For GLOBAL limits, usage summation must be across everything.
                # All filter parameters for get_accounting_entries_for_quota are kept as None.
                # final_usage_query_filter_project_null is already None by default.
                pass
            else:
                # Set parameters for get_accounting_entries_for_quota based on the limit object's fields
                # This part determines *how to sum usage* for the given non-GLOBAL limit.
                if limit.model is not None:
                    final_usage_query_model = limit.model

                if limit.username is not None:
                    final_usage_query_username = limit.username

                if limit.caller_name is not None:
                    final_usage_query_caller_name = limit.caller_name

                # Project filtering for usage summation for non-GLOBAL limits
                if limit_scope_enum == LimitScope.PROJECT:
                    if limit.project_name is not None: # Limit for a specific project
                        final_usage_query_project_name = limit.project_name
                    else: # Limit for entries with NO project (project_name is NULL in DB)
                        final_usage_query_filter_project_null = True
                elif limit.project_name is not None:
                    # This handles cases where the scope is not PROJECT (e.g. USER, MODEL, CALLER)
                    # but the limit itself is further constrained to usage within a specific project.
                    # Example: A USER limit that only applies to their usage within 'project_x'.
                    final_usage_query_project_name = limit.project_name
                # If limit_scope_enum is not PROJECT and limit.project_name is None,
                # then final_usage_query_project_name remains None (sum usage across all projects for this user/model/caller)
                # and final_usage_query_filter_project_null also remains None (don't specifically filter for NULL projects).

            current_usage = self.backend.get_accounting_entries_for_quota(
                start_time=period_start_time,
                limit_type=LimitType(limit.limit_type),
                model=final_usage_query_model,
                username=final_usage_query_username,
                caller_name=final_usage_query_caller_name,
                project_name=final_usage_query_project_name,
                filter_project_null=final_usage_query_filter_project_null,
            )

            limit_type_enum = LimitType(limit.limit_type)
            request_value: float
            if limit_type_enum == LimitType.REQUESTS:
                request_value = 1.0
            elif limit_type_enum == LimitType.INPUT_TOKENS:
                request_value = float(request_input_tokens)
            elif limit_type_enum == LimitType.OUTPUT_TOKENS:
                request_value = float(request_completion_tokens)
            elif limit_type_enum == LimitType.COST:
                request_value = request_cost
            else:
                # This case should ideally not be reached if limit_type is validated upon creation
                # logging.warning(f"Unknown limit type: {limit.limit_type} encountered for limit ID: {limit.id}")
                continue

            potential_usage = current_usage + request_value

            if potential_usage > limit.max_value:
                scope_msg = limit_scope_for_message if limit_scope_for_message else limit.scope
                if limit.scope == LimitScope.USER.value and limit.username:
                    scope_msg = f"USER (user: {limit.username})"
                elif limit.scope == LimitScope.MODEL.value and limit.model:
                    scope_msg = f"MODEL (model: {limit.model})"
                elif limit.scope == LimitScope.CALLER.value and limit.caller_name:
                    if limit.username:
                        scope_msg = f"CALLER (user: {limit.username}, caller: {limit.caller_name})"
                    else:
                        scope_msg = f"CALLER (caller: {limit.caller_name})"
                elif limit.scope == LimitScope.PROJECT.value:
                    if limit.project_name:
                        scope_msg = f"PROJECT (project: {limit.project_name})"
                    else:
                        scope_msg = "PROJECT (no project)" # For limits on entries with no project

                return False, (
                    f"{scope_msg} limit: {limit.max_value:.2f} {limit.limit_type} per {limit.interval_value} {limit.interval_unit}"
                    f" exceeded. Current usage: {current_usage:.2f}, request: {request_value:.2f}."
                )
        return True, None

    def _get_period_start(self, current_time: datetime, interval_unit: TimeInterval, interval_value: int) -> datetime:
        if current_time.tzinfo is None:
            current_time = current_time.replace(tzinfo=timezone.utc)

        calculated_start_time: datetime

        if interval_unit == TimeInterval.SECOND:
            new_second = current_time.second - (current_time.second % interval_value)
            calculated_start_time = current_time.replace(second=new_second, microsecond=0)
        elif interval_unit == TimeInterval.MINUTE:
            new_minute = current_time.minute - (current_time.minute % interval_value)
            calculated_start_time = current_time.replace(minute=new_minute, second=0, microsecond=0)
        elif interval_unit == TimeInterval.HOUR:
            new_hour = current_time.hour - (current_time.hour % interval_value)
            calculated_start_time = current_time.replace(hour=new_hour, minute=0, second=0, microsecond=0)
        elif interval_unit == TimeInterval.DAY:
            if interval_value != 1:
                # This condition seems to do nothing. If it was intended for specific handling
                # of interval_value != 1 for DAY, that logic is missing.
                # For now, it behaves like interval_value = 1 for the day calculation part.
                pass
            start_of_current_day = current_time.replace(hour=0, minute=0, second=0, microsecond=0)
            days_since_epoch = (start_of_current_day - datetime(1970, 1, 1, tzinfo=timezone.utc)).days
            days_offset = days_since_epoch % interval_value
            calculated_start_time = start_of_current_day - timedelta(days=days_offset)
        elif interval_unit == TimeInterval.WEEK:
            start_of_day = current_time.replace(hour=0, minute=0, second=0, microsecond=0)
            start_of_current_iso_week = start_of_day - timedelta(days=start_of_day.weekday()) # Monday
            if interval_value == 1:
                calculated_start_time = start_of_current_iso_week
            else:
                # Using a fixed epoch reference for week calculations (e.g. a known Monday)
                epoch_week_start = datetime(1970, 1, 5, tzinfo=timezone.utc) # Monday, Jan 5, 1970
                weeks_since_epoch = (start_of_current_iso_week - epoch_week_start).days // 7
                weeks_offset = weeks_since_epoch % interval_value
                calculated_start_time = start_of_current_iso_week - timedelta(weeks=weeks_offset)
        elif interval_unit == TimeInterval.MONTH:
            year = current_time.year
<<<<<<< HEAD
            month = current_time.month # 1-indexed
            # Convert to 0-indexed months since epoch (0 = Jan year 0, assuming year 0 for simplicity)
            total_months_current = year * 12 + (month - 1)
            months_offset = total_months_current % interval_value
            effective_total_months = total_months_current - months_offset
            effective_year = effective_total_months // 12
            effective_month = (effective_total_months % 12) + 1 # Convert back to 1-indexed
            calculated_start_time = current_time.replace(year=effective_year, month=effective_month, day=1, hour=0, minute=0, second=0, microsecond=0)
        elif interval_unit == TimeInterval.SECOND_ROLLING:
            interval_duration = timedelta(seconds=interval_value)
            calculated_start_time = current_time - interval_duration
        elif interval_unit == TimeInterval.MINUTE_ROLLING:
            interval_duration = timedelta(minutes=interval_value)
            calculated_start_time = current_time - interval_duration
        elif interval_unit == TimeInterval.HOUR_ROLLING:
            interval_duration = timedelta(hours=interval_value)
            calculated_start_time = current_time - interval_duration
        elif interval_unit == TimeInterval.DAY_ROLLING:
            interval_duration = timedelta(days=interval_value)
            calculated_start_time = current_time - interval_duration
        elif interval_unit == TimeInterval.WEEK_ROLLING:
            interval_duration = timedelta(weeks=interval_value)
            calculated_start_time = current_time - interval_duration
        elif interval_unit == TimeInterval.MONTH_ROLLING:
            target_month_absolute = current_time.year * 12 + (current_time.month - 1) - interval_value
            final_year = target_month_absolute // 12
            final_month = (target_month_absolute % 12) + 1
            calculated_start_time = current_time.replace(year=final_year, month=final_month, day=1, hour=0, minute=0, second=0, microsecond=0)
=======
            month = current_time.month
            total_months_current = year * 12 + month -1
            months_offset = total_months_current % interval_value
            effective_total_months = total_months_current - months_offset
            effective_year = effective_total_months // 12
            effective_month = (effective_total_months % 12) + 1
            return current_time.replace(year=effective_year, month=effective_month, day=1, hour=0, minute=0, second=0, microsecond=0)
>>>>>>> 0dff7458
        else:
            raise ValueError(f"Unsupported time interval unit: {interval_unit.value}")

        return calculated_start_time<|MERGE_RESOLUTION|>--- conflicted
+++ resolved
@@ -1,4 +1,3 @@
-import logging # Added import
 from datetime import datetime, timedelta, timezone
 from typing import Optional, Tuple, List, Any
 
@@ -289,8 +288,6 @@
             elif limit_type_enum == LimitType.COST:
                 request_value = request_cost
             else:
-                # This case should ideally not be reached if limit_type is validated upon creation
-                # logging.warning(f"Unknown limit type: {limit.limit_type} encountered for limit ID: {limit.id}")
                 continue
 
             potential_usage = current_usage + request_value
@@ -322,70 +319,34 @@
         if current_time.tzinfo is None:
             current_time = current_time.replace(tzinfo=timezone.utc)
 
-        calculated_start_time: datetime
-
         if interval_unit == TimeInterval.SECOND:
             new_second = current_time.second - (current_time.second % interval_value)
-            calculated_start_time = current_time.replace(second=new_second, microsecond=0)
+            return current_time.replace(second=new_second, microsecond=0)
         elif interval_unit == TimeInterval.MINUTE:
             new_minute = current_time.minute - (current_time.minute % interval_value)
-            calculated_start_time = current_time.replace(minute=new_minute, second=0, microsecond=0)
+            return current_time.replace(minute=new_minute, second=0, microsecond=0)
         elif interval_unit == TimeInterval.HOUR:
             new_hour = current_time.hour - (current_time.hour % interval_value)
-            calculated_start_time = current_time.replace(hour=new_hour, minute=0, second=0, microsecond=0)
+            return current_time.replace(hour=new_hour, minute=0, second=0, microsecond=0)
         elif interval_unit == TimeInterval.DAY:
             if interval_value != 1:
-                # This condition seems to do nothing. If it was intended for specific handling
-                # of interval_value != 1 for DAY, that logic is missing.
-                # For now, it behaves like interval_value = 1 for the day calculation part.
                 pass
             start_of_current_day = current_time.replace(hour=0, minute=0, second=0, microsecond=0)
             days_since_epoch = (start_of_current_day - datetime(1970, 1, 1, tzinfo=timezone.utc)).days
             days_offset = days_since_epoch % interval_value
-            calculated_start_time = start_of_current_day - timedelta(days=days_offset)
+            return start_of_current_day - timedelta(days=days_offset)
         elif interval_unit == TimeInterval.WEEK:
             start_of_day = current_time.replace(hour=0, minute=0, second=0, microsecond=0)
-            start_of_current_iso_week = start_of_day - timedelta(days=start_of_day.weekday()) # Monday
+            start_of_current_iso_week = start_of_day - timedelta(days=start_of_day.weekday())
             if interval_value == 1:
-                calculated_start_time = start_of_current_iso_week
+                return start_of_current_iso_week
             else:
-                # Using a fixed epoch reference for week calculations (e.g. a known Monday)
-                epoch_week_start = datetime(1970, 1, 5, tzinfo=timezone.utc) # Monday, Jan 5, 1970
+                epoch_week_start = datetime(1970, 1, 5, tzinfo=timezone.utc)
                 weeks_since_epoch = (start_of_current_iso_week - epoch_week_start).days // 7
                 weeks_offset = weeks_since_epoch % interval_value
-                calculated_start_time = start_of_current_iso_week - timedelta(weeks=weeks_offset)
+                return start_of_current_iso_week - timedelta(weeks=weeks_offset)
         elif interval_unit == TimeInterval.MONTH:
             year = current_time.year
-<<<<<<< HEAD
-            month = current_time.month # 1-indexed
-            # Convert to 0-indexed months since epoch (0 = Jan year 0, assuming year 0 for simplicity)
-            total_months_current = year * 12 + (month - 1)
-            months_offset = total_months_current % interval_value
-            effective_total_months = total_months_current - months_offset
-            effective_year = effective_total_months // 12
-            effective_month = (effective_total_months % 12) + 1 # Convert back to 1-indexed
-            calculated_start_time = current_time.replace(year=effective_year, month=effective_month, day=1, hour=0, minute=0, second=0, microsecond=0)
-        elif interval_unit == TimeInterval.SECOND_ROLLING:
-            interval_duration = timedelta(seconds=interval_value)
-            calculated_start_time = current_time - interval_duration
-        elif interval_unit == TimeInterval.MINUTE_ROLLING:
-            interval_duration = timedelta(minutes=interval_value)
-            calculated_start_time = current_time - interval_duration
-        elif interval_unit == TimeInterval.HOUR_ROLLING:
-            interval_duration = timedelta(hours=interval_value)
-            calculated_start_time = current_time - interval_duration
-        elif interval_unit == TimeInterval.DAY_ROLLING:
-            interval_duration = timedelta(days=interval_value)
-            calculated_start_time = current_time - interval_duration
-        elif interval_unit == TimeInterval.WEEK_ROLLING:
-            interval_duration = timedelta(weeks=interval_value)
-            calculated_start_time = current_time - interval_duration
-        elif interval_unit == TimeInterval.MONTH_ROLLING:
-            target_month_absolute = current_time.year * 12 + (current_time.month - 1) - interval_value
-            final_year = target_month_absolute // 12
-            final_month = (target_month_absolute % 12) + 1
-            calculated_start_time = current_time.replace(year=final_year, month=final_month, day=1, hour=0, minute=0, second=0, microsecond=0)
-=======
             month = current_time.month
             total_months_current = year * 12 + month -1
             months_offset = total_months_current % interval_value
@@ -393,8 +354,5 @@
             effective_year = effective_total_months // 12
             effective_month = (effective_total_months % 12) + 1
             return current_time.replace(year=effective_year, month=effective_month, day=1, hour=0, minute=0, second=0, microsecond=0)
->>>>>>> 0dff7458
         else:
-            raise ValueError(f"Unsupported time interval unit: {interval_unit.value}")
-
-        return calculated_start_time+            raise ValueError(f"Unsupported time interval unit: {interval_unit}")