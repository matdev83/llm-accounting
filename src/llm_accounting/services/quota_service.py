--- conflicted
+++ resolved
@@ -97,7 +97,6 @@
             all_applicable_limits, model, username, caller_name, project_name, input_tokens, cost, completion_tokens
         )
 
-<<<<<<< HEAD
         if not allowed:
             if reset_timestamp:
                 self._denial_cache[cache_key] = (reason, reset_timestamp)
@@ -106,7 +105,84 @@
                 retry_after_seconds = 0 
             return False, reason, retry_after_seconds
         return True, None, None
-=======
+
+    def _check_global_limits_enhanced(
+        self,
+        model: Optional[str],
+        username: Optional[str],
+        caller_name: Optional[str],
+        input_tokens: int,
+        cost: float,
+        completion_tokens: int,
+        project_name: Optional[str],
+    ) -> Tuple[bool, Optional[str], Optional[int]]:
+        limits_to_evaluate = [
+            limit for limit in self.cache_manager.limits_cache
+            if LimitScope(limit.scope) == LimitScope.GLOBAL
+        ]
+        return self.limit_evaluator._evaluate_limits_enhanced(
+            limits_to_evaluate, model, username, caller_name, project_name, input_tokens, cost, completion_tokens
+        )
+
+    def _check_model_limits_enhanced(
+        self,
+        model: Optional[str],
+        username: Optional[str],
+        caller_name: Optional[str],
+        input_tokens: int,
+        cost: float,
+        completion_tokens: int,
+        project_name: Optional[str],
+    ) -> Tuple[bool, Optional[str], Optional[int]]:
+        if not model:
+            return True, None, None
+
+        limits_to_evaluate = [
+            limit for limit in self.cache_manager.limits_cache
+            if LimitScope(limit.scope) == LimitScope.MODEL and limit.model == model
+        ]
+        return self.limit_evaluator._evaluate_limits_enhanced(limits_to_evaluate, model, username, caller_name, project_name, input_tokens, cost, completion_tokens)
+
+    def _check_project_limits_enhanced(
+        self,
+        model: Optional[str],
+        username: Optional[str],
+        caller_name: Optional[str],
+        input_tokens: int,
+        cost: float,
+        completion_tokens: int,
+        project_name: Optional[str],
+    ) -> Tuple[bool, Optional[str], Optional[int]]:
+        if not project_name:
+            return True, None, None
+
+        limits_to_evaluate = [
+            limit for limit in self.cache_manager.limits_cache
+            if LimitScope(limit.scope) == LimitScope.PROJECT and limit.project_name == project_name
+        ]
+        return self.limit_evaluator._evaluate_limits_enhanced(limits_to_evaluate, model, username, caller_name, project_name, input_tokens, cost, completion_tokens)
+
+    def _check_user_limits_enhanced(
+        self,
+        model: Optional[str],
+        username: Optional[str],
+        caller_name: Optional[str],
+        input_tokens: int,
+        cost: float,
+        completion_tokens: int,
+        project_name: Optional[str],
+    ) -> Tuple[bool, Optional[str], Optional[int]]:
+        if not username:
+             return True, None, None
+
+        limits_to_evaluate = [
+            limit for limit in self.cache_manager.limits_cache
+            if LimitScope(limit.scope) == LimitScope.USER and limit.username == username
+        ]
+        return self.limit_evaluator._evaluate_limits_enhanced(
+            limits_to_evaluate, model, username, caller_name, project_name, input_tokens, cost, completion_tokens
+        )
+
     def _check_caller_limits_enhanced(
         self,
         model: Optional[str],
@@ -161,5 +237,4 @@
         ]
         return self.limit_evaluator._evaluate_limits_enhanced(
             limits_to_evaluate, model, username, caller_name, project_name, input_tokens, cost, completion_tokens
-        )
->>>>>>> 5881e70a
+        )