--- conflicted
+++ resolved
@@ -6,13 +6,8 @@
 from typing import Optional, List, Tuple, Dict, Any
 from datetime import datetime
 
-<<<<<<< HEAD
-from .base import BaseBackend, UsageEntry, UsageStats, LimitScope, LimitType # Added LimitScope, LimitType from base
-from ..models.limits import UsageLimitData # Added UsageLimitData, removed UsageLimit, TimeInterval
-=======
-from .base import BaseBackend, UsageEntry, UsageStats 
-from ..models.limits import UsageLimit, LimitScope, LimitType, TimeInterval
->>>>>>> 4cbf435d
+from .base import BaseBackend, UsageEntry, UsageStats
+from ..models.limits import UsageLimitDTO, LimitScope, LimitType, TimeInterval
 
 from .neon_backend_parts.connection_manager import ConnectionManager
 from .neon_backend_parts.schema_manager import SchemaManager
@@ -31,12 +26,9 @@
     """
 
     def __init__(self, neon_connection_string: Optional[str] = None):
-<<<<<<< HEAD
         """
         Initializes the NeonBackend.
         """
-=======
->>>>>>> 4cbf435d
         if neon_connection_string:
             self.connection_string = neon_connection_string
         else:
@@ -60,22 +52,16 @@
 
 
     def initialize(self) -> None:
-<<<<<<< HEAD
         """
         Connects to the Neon database and sets up the schema.
         """
-=======
->>>>>>> 4cbf435d
         self.connection_manager.initialize()
         self.schema_manager._create_schema_if_not_exists()
 
     def close(self) -> None:
-<<<<<<< HEAD
         """
         Closes the connection to the Neon database.
         """
-=======
->>>>>>> 4cbf435d
         self.connection_manager.close()
 
     def _create_schema_if_not_exists(self) -> None:
@@ -87,19 +73,13 @@
     def insert_usage(self, entry: UsageEntry) -> None:
         self.data_inserter.insert_usage(entry)
 
-<<<<<<< HEAD
-    # Updated to use UsageLimitData and call LimitManager
-    def insert_usage_limit(self, limit_data: UsageLimitData) -> None:
+    def insert_usage_limit(self, limit: UsageLimitDTO) -> None:
         """
         Inserts a usage limit into the usage_limits table.
         Delegates to LimitManager.
         """
-        self._ensure_connected() # Ensure connection before calling manager
-        self.limit_manager.insert_usage_limit(limit_data)
-=======
-    def insert_usage_limit(self, limit: UsageLimit) -> None:
-        self.data_inserter.insert_usage_limit(limit)
->>>>>>> 4cbf435d
+        self._ensure_connected()
+        self.limit_manager.insert_usage_limit(limit)
 
     def delete_usage_limit(self, limit_id: int) -> None:
         self.data_deleter.delete_usage_limit(limit_id)
@@ -117,108 +97,41 @@
         return self.query_executor.tail(n)
 
     def purge(self) -> None:
-<<<<<<< HEAD
         self.data_deleter.purge()
-=======
-        self.data_deleter.purge() # This should also delete from usage_limits
->>>>>>> 4cbf435d
-
-    # Updated to use UsageLimitData and call LimitManager
+
     def get_usage_limits(self,
                          scope: Optional[LimitScope] = None,
                          model: Optional[str] = None,
                          username: Optional[str] = None,
-<<<<<<< HEAD
-                         caller_name: Optional[str] = None) -> List[UsageLimitData]:
-        """
-        Retrieves usage limits (as UsageLimitData objects) from the `usage_limits` table 
+                         caller_name: Optional[str] = None,
+                         project_name: Optional[str] = None,
+                         filter_project_null: Optional[bool] = None,
+                         filter_username_null: Optional[bool] = None,
+                         filter_caller_name_null: Optional[bool] = None) -> List[UsageLimitDTO]:
+        """
+        Retrieves usage limits (as UsageLimitData objects) from the `usage_limits` table
         based on specified filter criteria. Delegates to LimitManager.
         """
-        self._ensure_connected() # Ensure connection before calling manager
+        self._ensure_connected()
         return self.limit_manager.get_usage_limits(
             scope=scope,
             model=model,
             username=username,
-            caller_name=caller_name
+            caller_name=caller_name,
+            project_name=project_name,
+            filter_project_null=filter_project_null,
+            filter_username_null=filter_username_null,
+            filter_caller_name_null=filter_caller_name_null
         )
-=======
-                         caller_name: Optional[str] = None,
-                         project_name: Optional[str] = None) -> List[UsageLimit]: # Added project_name
-        self._ensure_connected()
-        if self.conn is None:
-            raise ConnectionError("Database connection is not established.")
-
-        # Select all relevant fields including project_name
-        base_query = "SELECT id, scope, limit_type, model_name, username, caller_name, project_name, max_value, interval_unit, interval_value, created_at, updated_at FROM usage_limits"
-        conditions = []
-        params = []
-
-        if scope:
-            conditions.append("scope = %s")
-            params.append(scope.value)
-        if model:
-            conditions.append("model_name = %s")
-            params.append(model)
-        if username:
-            conditions.append("username = %s")
-            params.append(username)
-        if caller_name:
-            conditions.append("caller_name = %s")
-            params.append(caller_name)
-        if project_name: # Filter by project_name
-            conditions.append("project_name = %s")
-            params.append(project_name)
-        
-        query = base_query
-        if conditions:
-            query += " WHERE " + " AND ".join(conditions)
-        query += " ORDER BY created_at DESC;"
-
-        limits = []
-        try:
-            with self.conn.cursor(cursor_factory=psycopg2.extras.RealDictCursor) as cur:
-                cur.execute(query, tuple(params))
-                for row_dict in cur:
-                    data = dict(row_dict)
-                    data['scope'] = LimitScope(data['scope'])
-                    data['limit_type'] = LimitType(data['limit_type'])
-                    data['interval_unit'] = TimeInterval(data['interval_unit'])
-                    
-                    if 'model_name' in data and 'model' not in data:
-                         data['model'] = data.pop('model_name')
-                    # project_name is already correctly named from DB
-
-                    limits.append(UsageLimit(**data))
-            return limits
-        except psycopg2.Error as e:
-            logger.error(f"Error getting usage limits: {e}")
-            raise
-        except ValueError as e:
-            logger.error(f"Error converting database value to Enum for usage limits: {e}")
-            raise
-        except Exception as e:
-            logger.error(f"An unexpected error occurred getting usage limits: {e}")
-            raise
->>>>>>> 4cbf435d
 
     def get_accounting_entries_for_quota(self,
                                    start_time: datetime,
                                    limit_type: LimitType,
                                    model: Optional[str] = None,
                                    username: Optional[str] = None,
-<<<<<<< HEAD
-                                   caller_name: Optional[str] = None) -> float:
-        """
-        Aggregates API request data from `accounting_entries` for quota checking purposes.
-        This method might need to be moved to a QuotaManager or similar if it becomes complex,
-        or stay here if it's straightforward SQL execution not directly tied to LimitManager's
-        current scope of managing UsageLimit entities.
-        For now, keeping the existing implementation that directly executes SQL.
-        """
-=======
                                    caller_name: Optional[str] = None,
-                                   project_name: Optional[str] = None) -> float: # Added project_name
->>>>>>> 4cbf435d
+                                   project_name: Optional[str] = None,
+                                   filter_project_null: Optional[bool] = None) -> float:
         self._ensure_connected()
         if self.conn is None:
             raise ConnectionError("Database connection is not established.")
@@ -240,7 +153,7 @@
         params: List[Any] = [start_time]
 
         if model:
-            conditions.append("model_name = %s") # Assuming DB column is model_name
+            conditions.append("model_name = %s")
             params.append(model)
         if username:
             conditions.append("username = %s")
@@ -248,13 +161,14 @@
         if caller_name:
             conditions.append("caller_name = %s")
             params.append(caller_name)
-        if project_name: # Filter by project if provided for accounting_entries
-            conditions.append("project = %s") # Column in accounting_entries is 'project'
+        
+        if project_name is not None:
+            conditions.append("project = %s")
             params.append(project_name)
-        # If project_name is None and we need to filter for entries with project IS NULL:
-        # elif project_name is None and some_condition_to_filter_null_projects:
-        #     conditions.append("project IS NULL")
-        # This logic depends on how QuotaService calls this. For now, only filter if project_name is explicitly given.
+        if filter_project_null is True:
+            conditions.append("project IS NULL")
+        if filter_project_null is False:
+            conditions.append("project IS NOT NULL")
 
         query = base_query
         if conditions:
@@ -279,10 +193,7 @@
         self._ensure_connected()
         if self.conn is None:
             raise ConnectionError("Database connection is not established.")
-<<<<<<< HEAD
-
-=======
->>>>>>> 4cbf435d
+
         if not query.lstrip().upper().startswith("SELECT"):
             logger.error(f"Attempted to execute non-SELECT query: {query}")
             raise ValueError("Only SELECT queries are allowed for execution via this method.")
@@ -303,10 +214,7 @@
     def get_usage_costs(self, user_id: str, start_date: Optional[datetime] = None, end_date: Optional[datetime] = None) -> float:
         return self.query_executor.get_usage_costs(user_id, start_date, end_date)
 
-    # These convenience methods might need re-evaluation if QueryExecutor is not the right place for them
-    # or if they should also use LimitManager. For now, they call QueryExecutor.
     def set_usage_limit(self, user_id: str, limit_amount: float, limit_type_str: str = "COST") -> None:
-<<<<<<< HEAD
         """
         A simplified way to set a usage limit for a user.
         Delegates to QueryExecutor.
@@ -315,35 +223,18 @@
               is now `insert_usage_limit(self, limit_data: UsageLimitData)`.
               This one might need to be refactored or deprecated.
         """
-        # This was self.query_executor.set_usage_limit
-        # If this needs to use the new system, it should create UsageLimitData and call self.insert_usage_limit
-        # For now, to minimize changes to QueryExecutor, let's assume it's a separate utility
-        # or it needs its own refactoring path.
-        # For this subtask, the focus is on insert_usage_limit and get_usage_limits of NeonBackend.
-        # Re-evaluating: This method is not part of BaseBackend, so it's specific to Neon.
-        # It calls self.query_executor.set_usage_limit. The LimitManager has a similar method.
-        # Let's leave this as is for now, as it's not directly part of the interface being changed.
         self.query_executor.set_usage_limit(user_id, limit_amount, limit_type_str)
 
 
-    def get_usage_limit(self, user_id: str) -> Optional[List[UsageLimitData]]: # Changed return type
+    def get_usage_limit(self, user_id: str) -> Optional[List[UsageLimitDTO]]:
         """
         Retrieves all usage limits (as UsageLimitData) for a specific user.
         Delegates to LimitManager.
         NOTE: This method is distinct from BaseBackend's get_usage_limits.
               It's a convenience method.
         """
-        # This was self.query_executor.get_usage_limit
-        # Now should use LimitManager
-        self._ensure_connected()
-        return self.limit_manager.get_usage_limit(user_id)
-
-=======
-        self.query_executor.set_usage_limit(user_id, limit_amount, limit_type_str)
-
-    def get_usage_limit(self, user_id: str) -> Optional[List[UsageLimit]]:
-        return self.query_executor.get_usage_limit(user_id)
->>>>>>> 4cbf435d
+        self._ensure_connected()
+        return self.limit_manager.get_usage_limit(user_id, project_name=None)
 
     def _ensure_connected(self) -> None:
         self.connection_manager.ensure_connected()