--- conflicted
+++ resolved
@@ -23,10 +23,7 @@
 from .postgresql_backend_parts.query_executor import QueryExecutor
 from .postgresql_backend_parts.limit_manager import LimitManager
 from .postgresql_backend_parts.project_manager import ProjectManager
-<<<<<<< HEAD
 from .postgresql_backend_parts.user_manager import UserManager
-=======
->>>>>>> 0a842485
 
 logger = logging.getLogger(__name__)
 
@@ -53,21 +50,13 @@
         logger.debug("PostgreSQLBackend initialized with connection string.")
 
         self.connection_manager = ConnectionManager(self)
-<<<<<<< HEAD
         # self.schema_manager = SchemaManager(self) # Vulture: unused attribute
-=======
-        self.schema_manager = SchemaManager(self)
->>>>>>> 0a842485
         self.data_inserter = DataInserter(self)
         self.data_deleter = DataDeleter(self)
         self.query_executor = QueryExecutor(self)
         self.limit_manager = LimitManager(self, self.data_inserter)
         self.project_manager = ProjectManager(self)
-<<<<<<< HEAD
         self.user_manager = UserManager(self)
-
-=======
->>>>>>> 0a842485
 
 
     def _determine_if_new_or_empty_db(self) -> bool:
@@ -426,7 +415,6 @@
         self.project_manager.update_project(name, new_name)
 
     def delete_project(self, name: str) -> None:
-<<<<<<< HEAD
         self.project_manager.delete_project(name)
 
     # --- User management ---
@@ -449,7 +437,4 @@
         self.user_manager.update_user(user_name, new_user_name, ou_name, email, enabled)
 
     def set_user_enabled(self, user_name: str, enabled: bool) -> None:
-        self.user_manager.set_user_enabled(user_name, enabled)
-=======
-        self.project_manager.delete_project(name)
->>>>>>> 0a842485
+        self.user_manager.set_user_enabled(user_name, enabled)