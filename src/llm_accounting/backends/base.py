<<<<<<< HEAD
from abc import ABC, abstractmethod
from dataclasses import dataclass
from datetime import datetime
from typing import Any, Dict, List, Optional, Tuple

# Updated import statement
from ..models.limits import LimitScope, LimitType, UsageLimitData


@dataclass
class UsageEntry:
    """Represents a single LLM usage entry"""

    model: Optional[
        str
    ]  # Type matches validation logic but remains required at runtime
    prompt_tokens: Optional[int] = None
    completion_tokens: Optional[int] = None
    total_tokens: Optional[int] = None
    local_prompt_tokens: Optional[int] = None
    local_completion_tokens: Optional[int] = None
    local_total_tokens: Optional[int] = None
    cost: float = 0.0
    execution_time: float = 0.0
    timestamp: Optional[datetime] = None
    caller_name: str = ""
    username: str = ""
    # Additional token details
    cached_tokens: int = 0
    reasoning_tokens: int = 0

    def __post_init__(self):
        if not self.model or self.model.strip() == "":
            raise ValueError("Model name must be a non-empty string")
        if self.timestamp is None:
            self.timestamp = datetime.now()


@dataclass
class UsageStats:
    """Represents aggregated usage statistics"""

    sum_prompt_tokens: int = 0
    sum_completion_tokens: int = 0
    sum_total_tokens: int = 0
    sum_local_prompt_tokens: int = 0
    sum_local_completion_tokens: int = 0
    sum_local_total_tokens: int = 0
    sum_cost: float = 0.0
    sum_execution_time: float = 0.0
    avg_prompt_tokens: float = 0.0
    avg_completion_tokens: float = 0.0
    avg_total_tokens: float = 0.0
    avg_local_prompt_tokens: float = 0.0
    avg_local_completion_tokens: float = 0.0
    avg_local_total_tokens: float = 0.0
    avg_cost: float = 0.0
    avg_execution_time: float = 0.0


class BaseBackend(ABC):
    """Base class for all usage tracking backends"""

    @abstractmethod
    def initialize(self) -> None:
        """Initialize the backend (create tables, etc.)

        This method should be called before any other operations to ensure the backend
        is properly set up. It's typically called automatically when entering the
        LLMAccounting context.
        """
        pass

    @abstractmethod
    def insert_usage(self, entry: UsageEntry) -> None:
        """Insert a new usage entry"""
        pass

    @abstractmethod
    def get_period_stats(self, start: datetime, end: datetime) -> UsageStats:
        """Get aggregated statistics for a time period"""
        pass

    @abstractmethod
    def get_model_stats(
        self, start: datetime, end: datetime
    ) -> List[Tuple[str, UsageStats]]:
        """Get statistics grouped by model for a time period"""
        pass

    @abstractmethod
    def get_model_rankings(
        self, start: datetime, end: datetime
    ) -> Dict[str, List[Tuple[str, Any]]]:
        """Get model rankings by different metrics"""
        pass

    @abstractmethod
    def purge(self) -> None:
        """Delete all usage entries from the backend"""
        pass

    @abstractmethod
    def tail(self, n: int = 10) -> List[UsageEntry]:
        """Get the n most recent usage entries"""
        pass

    @abstractmethod
    def close(self) -> None:
        """Close any open connections"""
        pass

    @abstractmethod
    def execute_query(self, query: str) -> list[dict]:
        """Execute a raw SQL SELECT query and return results"""
        pass

    @abstractmethod
    def get_usage_limits(
        self,
        scope: Optional[LimitScope] = None,
        model: Optional[str] = None,
        username: Optional[str] = None,
        caller_name: Optional[str] = None,
    ) -> List[UsageLimitData]:  # Updated return type hint
        """Retrieve usage limits based on specified filters."""
        pass

    @abstractmethod
    def get_accounting_entries_for_quota(
        self,
        start_time: datetime,
        limit_type: LimitType,
        model: Optional[str] = None,
        username: Optional[str] = None,
        caller_name: Optional[str] = None,
    ) -> float:
        """
        Retrieve aggregated API request data for quota calculation.
        Returns the sum of the specified limit_type (e.g., input_tokens, cost)
        or the count of requests.
        """
        pass

    @abstractmethod
    def insert_usage_limit(self, limit: UsageLimitData) -> None:  # Updated argument type hint
        """Insert a new usage limit entry."""
        pass

    @abstractmethod
    def delete_usage_limit(self, limit_id: int) -> None:
        """Delete a usage limit entry by its ID."""
        pass

    @abstractmethod
    def _ensure_connected(self) -> None:
        """
        Ensures the backend has an active connection.
        Implementations should handle connection establishment or re-establishment.
        This method should be idempotent.
        """
        pass
=======
from abc import ABC, abstractmethod
from dataclasses import dataclass
from datetime import datetime
from typing import Any, Dict, List, Optional, Tuple

from abc import ABC, abstractmethod
from dataclasses import dataclass
from datetime import datetime
from typing import Any, Dict, List, Optional, Tuple

from llm_accounting.models.limits import LimitScope, LimitType, UsageLimit


@dataclass
class UsageEntry:
    """Represents a single LLM usage entry"""

    model: Optional[
        str
    ]  # Type matches validation logic but remains required at runtime
    prompt_tokens: Optional[int] = None
    completion_tokens: Optional[int] = None
    total_tokens: Optional[int] = None
    local_prompt_tokens: Optional[int] = None
    local_completion_tokens: Optional[int] = None
    local_total_tokens: Optional[int] = None
    cost: float = 0.0
    execution_time: float = 0.0
    timestamp: Optional[datetime] = None
    caller_name: str = ""
    username: str = ""
    project: Optional[str] = None
    # Additional token details
    cached_tokens: int = 0
    reasoning_tokens: int = 0

    def __post_init__(self):
        if not self.model or self.model.strip() == "":
            raise ValueError("Model name must be a non-empty string")
        if self.timestamp is None:
            self.timestamp = datetime.now()


@dataclass
class UsageStats:
    """Represents aggregated usage statistics"""

    sum_prompt_tokens: int = 0
    sum_completion_tokens: int = 0
    sum_total_tokens: int = 0
    sum_local_prompt_tokens: int = 0
    sum_local_completion_tokens: int = 0
    sum_local_total_tokens: int = 0
    sum_cost: float = 0.0
    sum_execution_time: float = 0.0
    avg_prompt_tokens: float = 0.0
    avg_completion_tokens: float = 0.0
    avg_total_tokens: float = 0.0
    avg_local_prompt_tokens: float = 0.0
    avg_local_completion_tokens: float = 0.0
    avg_local_total_tokens: float = 0.0
    avg_cost: float = 0.0
    avg_execution_time: float = 0.0


class BaseBackend(ABC):
    """Base class for all usage tracking backends"""

    @abstractmethod
    def initialize(self) -> None:
        """Initialize the backend (create tables, etc.)

        This method should be called before any other operations to ensure the backend
        is properly set up. It's typically called automatically when entering the
        LLMAccounting context.
        """
        pass

    @abstractmethod
    def insert_usage(self, entry: UsageEntry) -> None:
        """Insert a new usage entry"""
        pass

    @abstractmethod
    def get_period_stats(self, start: datetime, end: datetime) -> UsageStats:
        """Get aggregated statistics for a time period"""
        pass

    @abstractmethod
    def get_model_stats(
        self, start: datetime, end: datetime
    ) -> List[Tuple[str, UsageStats]]:
        """Get statistics grouped by model for a time period"""
        pass

    @abstractmethod
    def get_model_rankings(
        self, start: datetime, end: datetime
    ) -> Dict[str, List[Tuple[str, Any]]]:
        """Get model rankings by different metrics"""
        pass

    @abstractmethod
    def purge(self) -> None:
        """Delete all usage entries from the backend"""
        pass

    @abstractmethod
    def tail(self, n: int = 10) -> List[UsageEntry]:
        """Get the n most recent usage entries"""
        pass

    @abstractmethod
    def close(self) -> None:
        """Close any open connections"""
        pass

    @abstractmethod
    def execute_query(self, query: str) -> list[dict]:
        """Execute a raw SQL SELECT query and return results"""
        pass

    @abstractmethod
    def get_usage_limits(
        self,
        scope: Optional[LimitScope] = None,
        model: Optional[str] = None,
        username: Optional[str] = None,
        caller_name: Optional[str] = None,
        project_name: Optional[str] = None,
    ) -> List[UsageLimit]:
        """Retrieve usage limits based on specified filters."""
        pass

    @abstractmethod
    def get_accounting_entries_for_quota(
        self,
        start_time: datetime,
        limit_type: LimitType,
        model: Optional[str] = None,
        username: Optional[str] = None,
        caller_name: Optional[str] = None,
        project_name: Optional[str] = None,
    ) -> float:
        """
        Retrieve aggregated API request data for quota calculation.
        Returns the sum of the specified limit_type (e.g., input_tokens, cost)
        or the count of requests.
        """
        pass

    @abstractmethod
    def insert_usage_limit(self, limit: UsageLimit) -> None:
        """Insert a new usage limit entry."""
        pass

    @abstractmethod
    def delete_usage_limit(self, limit_id: int) -> None:
        """Delete a usage limit entry by its ID."""
        pass

    @abstractmethod
    def _ensure_connected(self) -> None:
        """
        Ensures the backend has an active connection.
        Implementations should handle connection establishment or re-establishment.
        This method should be idempotent.
        """
        pass
>>>>>>> 4cbf435d
<|MERGE_RESOLUTION|>--- conflicted
+++ resolved
@@ -1,178 +1,9 @@
-<<<<<<< HEAD
 from abc import ABC, abstractmethod
 from dataclasses import dataclass
 from datetime import datetime
 from typing import Any, Dict, List, Optional, Tuple
 
-# Updated import statement
-from ..models.limits import LimitScope, LimitType, UsageLimitData
-
-
-@dataclass
-class UsageEntry:
-    """Represents a single LLM usage entry"""
-
-    model: Optional[
-        str
-    ]  # Type matches validation logic but remains required at runtime
-    prompt_tokens: Optional[int] = None
-    completion_tokens: Optional[int] = None
-    total_tokens: Optional[int] = None
-    local_prompt_tokens: Optional[int] = None
-    local_completion_tokens: Optional[int] = None
-    local_total_tokens: Optional[int] = None
-    cost: float = 0.0
-    execution_time: float = 0.0
-    timestamp: Optional[datetime] = None
-    caller_name: str = ""
-    username: str = ""
-    # Additional token details
-    cached_tokens: int = 0
-    reasoning_tokens: int = 0
-
-    def __post_init__(self):
-        if not self.model or self.model.strip() == "":
-            raise ValueError("Model name must be a non-empty string")
-        if self.timestamp is None:
-            self.timestamp = datetime.now()
-
-
-@dataclass
-class UsageStats:
-    """Represents aggregated usage statistics"""
-
-    sum_prompt_tokens: int = 0
-    sum_completion_tokens: int = 0
-    sum_total_tokens: int = 0
-    sum_local_prompt_tokens: int = 0
-    sum_local_completion_tokens: int = 0
-    sum_local_total_tokens: int = 0
-    sum_cost: float = 0.0
-    sum_execution_time: float = 0.0
-    avg_prompt_tokens: float = 0.0
-    avg_completion_tokens: float = 0.0
-    avg_total_tokens: float = 0.0
-    avg_local_prompt_tokens: float = 0.0
-    avg_local_completion_tokens: float = 0.0
-    avg_local_total_tokens: float = 0.0
-    avg_cost: float = 0.0
-    avg_execution_time: float = 0.0
-
-
-class BaseBackend(ABC):
-    """Base class for all usage tracking backends"""
-
-    @abstractmethod
-    def initialize(self) -> None:
-        """Initialize the backend (create tables, etc.)
-
-        This method should be called before any other operations to ensure the backend
-        is properly set up. It's typically called automatically when entering the
-        LLMAccounting context.
-        """
-        pass
-
-    @abstractmethod
-    def insert_usage(self, entry: UsageEntry) -> None:
-        """Insert a new usage entry"""
-        pass
-
-    @abstractmethod
-    def get_period_stats(self, start: datetime, end: datetime) -> UsageStats:
-        """Get aggregated statistics for a time period"""
-        pass
-
-    @abstractmethod
-    def get_model_stats(
-        self, start: datetime, end: datetime
-    ) -> List[Tuple[str, UsageStats]]:
-        """Get statistics grouped by model for a time period"""
-        pass
-
-    @abstractmethod
-    def get_model_rankings(
-        self, start: datetime, end: datetime
-    ) -> Dict[str, List[Tuple[str, Any]]]:
-        """Get model rankings by different metrics"""
-        pass
-
-    @abstractmethod
-    def purge(self) -> None:
-        """Delete all usage entries from the backend"""
-        pass
-
-    @abstractmethod
-    def tail(self, n: int = 10) -> List[UsageEntry]:
-        """Get the n most recent usage entries"""
-        pass
-
-    @abstractmethod
-    def close(self) -> None:
-        """Close any open connections"""
-        pass
-
-    @abstractmethod
-    def execute_query(self, query: str) -> list[dict]:
-        """Execute a raw SQL SELECT query and return results"""
-        pass
-
-    @abstractmethod
-    def get_usage_limits(
-        self,
-        scope: Optional[LimitScope] = None,
-        model: Optional[str] = None,
-        username: Optional[str] = None,
-        caller_name: Optional[str] = None,
-    ) -> List[UsageLimitData]:  # Updated return type hint
-        """Retrieve usage limits based on specified filters."""
-        pass
-
-    @abstractmethod
-    def get_accounting_entries_for_quota(
-        self,
-        start_time: datetime,
-        limit_type: LimitType,
-        model: Optional[str] = None,
-        username: Optional[str] = None,
-        caller_name: Optional[str] = None,
-    ) -> float:
-        """
-        Retrieve aggregated API request data for quota calculation.
-        Returns the sum of the specified limit_type (e.g., input_tokens, cost)
-        or the count of requests.
-        """
-        pass
-
-    @abstractmethod
-    def insert_usage_limit(self, limit: UsageLimitData) -> None:  # Updated argument type hint
-        """Insert a new usage limit entry."""
-        pass
-
-    @abstractmethod
-    def delete_usage_limit(self, limit_id: int) -> None:
-        """Delete a usage limit entry by its ID."""
-        pass
-
-    @abstractmethod
-    def _ensure_connected(self) -> None:
-        """
-        Ensures the backend has an active connection.
-        Implementations should handle connection establishment or re-establishment.
-        This method should be idempotent.
-        """
-        pass
-=======
-from abc import ABC, abstractmethod
-from dataclasses import dataclass
-from datetime import datetime
-from typing import Any, Dict, List, Optional, Tuple
-
-from abc import ABC, abstractmethod
-from dataclasses import dataclass
-from datetime import datetime
-from typing import Any, Dict, List, Optional, Tuple
-
-from llm_accounting.models.limits import LimitScope, LimitType, UsageLimit
+from ..models.limits import LimitScope, LimitType, UsageLimitDTO
 
 
 @dataclass
@@ -292,7 +123,10 @@
         username: Optional[str] = None,
         caller_name: Optional[str] = None,
         project_name: Optional[str] = None,
-    ) -> List[UsageLimit]:
+        filter_project_null: Optional[bool] = None,
+        filter_username_null: Optional[bool] = None,
+        filter_caller_name_null: Optional[bool] = None,
+    ) -> List[UsageLimitDTO]:
         """Retrieve usage limits based on specified filters."""
         pass
 
@@ -305,6 +139,7 @@
         username: Optional[str] = None,
         caller_name: Optional[str] = None,
         project_name: Optional[str] = None,
+        filter_project_null: Optional[bool] = None, # New parameter
     ) -> float:
         """
         Retrieve aggregated API request data for quota calculation.
@@ -314,7 +149,7 @@
         pass
 
     @abstractmethod
-    def insert_usage_limit(self, limit: UsageLimit) -> None:
+    def insert_usage_limit(self, limit: UsageLimitDTO) -> None:
         """Insert a new usage limit entry."""
         pass
 
@@ -330,5 +165,4 @@
         Implementations should handle connection establishment or re-establishment.
         This method should be idempotent.
         """
-        pass
->>>>>>> 4cbf435d
+        pass