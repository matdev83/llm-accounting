<<<<<<< HEAD
import sqlite3
from pathlib import Path


def validate_db_filename(filename: str):
    """Validate database filename meets requirements"""
    # Handle SQLite URI format
    clean_name = filename.split("?")[0].replace("file:", "")
    db_path = Path(clean_name)

    # Allow in-memory databases
    if clean_name == ":memory:":
        return

    # Check for valid extensions
    if not any(
        clean_name.lower().endswith(ext) for ext in (".sqlite", ".sqlite3", ".db")
    ):
        raise ValueError(
            f"Invalid database filename '{filename}'. "
            "Must end with .sqlite, .sqlite3 or .db"
        )

    # Check for protected paths (Windows specific examples)
    protected_paths = [
        Path("C:/Windows"),
        Path("C:/Program Files"),
        Path("C:/Program Files (x86)"),
        Path("/root"),  # Common protected path on Linux/Unix
    ]

    # Normalize path for comparison
    absolute_db_path = db_path.resolve()

    def is_subpath(child, parent):
        try:
            child = child.resolve()
            parent = parent.resolve()
            return str(child).startswith(str(parent))
        except Exception:
            return False

    try:
        if any(
            is_subpath(absolute_db_path, protected_path)
            for protected_path in protected_paths
        ):
            raise PermissionError(
                f"Access to protected path '{filename}' is not allowed."
            )
    except Exception as e:
        raise PermissionError(
            f"Access to protected path '{filename}' is not allowed (error during path check: {str(e)})."
        )


def initialize_db_schema(conn: sqlite3.Connection) -> None:
    """Initialize the SQLite database schema (create table and add missing columns)"""
    # Create accounting_entries table if it doesn't exist
    conn.execute(
        """CREATE TABLE IF NOT EXISTS accounting_entries (
            id INTEGER PRIMARY KEY AUTOINCREMENT,
            timestamp TEXT NOT NULL DEFAULT CURRENT_TIMESTAMP,
            model TEXT NOT NULL,
            prompt_tokens INTEGER,
            completion_tokens INTEGER,
            total_tokens INTEGER,
            local_prompt_tokens INTEGER,
            local_completion_tokens INTEGER,
            local_total_tokens INTEGER,
            cost REAL NOT NULL,
            execution_time REAL NOT NULL,
            caller_name TEXT NOT NULL DEFAULT '',
            username TEXT NOT NULL DEFAULT '',
            cached_tokens INTEGER NOT NULL DEFAULT 0,
            reasoning_tokens INTEGER NOT NULL DEFAULT 0
        )"""
    )

    # Create usage_limits table if it doesn't exist
    conn.execute(
        """CREATE TABLE IF NOT EXISTS usage_limits (
            id INTEGER PRIMARY KEY AUTOINCREMENT,
            scope TEXT NOT NULL,
            limit_type TEXT NOT NULL,
            model TEXT,
            username TEXT,
            caller_name TEXT,
            max_value REAL NOT NULL,
            interval_unit TEXT NOT NULL,
            interval_value INTEGER NOT NULL,
            created_at TEXT NOT NULL DEFAULT CURRENT_TIMESTAMP,
            updated_at TEXT NOT NULL DEFAULT CURRENT_TIMESTAMP
        )"""
    )

    # Check for and add any missing columns to accounting_entries
    cursor = conn.execute("PRAGMA table_info(accounting_entries)")
    columns = [column[1] for column in cursor.fetchall()]

    if "local_prompt_tokens" not in columns:
        conn.execute(
            "ALTER TABLE accounting_entries ADD COLUMN local_prompt_tokens INTEGER"
        )
    if "local_completion_tokens" not in columns:
        conn.execute(
            "ALTER TABLE accounting_entries ADD COLUMN local_completion_tokens INTEGER"
        )
    if "local_total_tokens" not in columns:
        conn.execute(
            "ALTER TABLE accounting_entries ADD COLUMN local_total_tokens INTEGER"
        )
    if "caller_name" not in columns:
        conn.execute(
            'ALTER TABLE accounting_entries ADD COLUMN caller_name TEXT NOT NULL DEFAULT ""'
        )
    if "username" not in columns:
        conn.execute(
            'ALTER TABLE accounting_entries ADD COLUMN username TEXT NOT NULL DEFAULT ""'
        )
    if "cached_tokens" not in columns:
        conn.execute(
            "ALTER TABLE accounting_entries ADD COLUMN cached_tokens INTEGER NOT NULL DEFAULT 0"
        )
    if "reasoning_tokens" not in columns:
        conn.execute(
            "ALTER TABLE accounting_entries ADD COLUMN reasoning_tokens INTEGER NOT NULL DEFAULT 0"
        )

    # Check for and add any missing columns to usage_limits (if needed in the future)
    # Example:
    # cursor = conn.execute("PRAGMA table_info(usage_limits)")
    # columns = [column[1] for column in cursor.fetchall()]
    # if 'new_column' not in columns:
    #     conn.execute('ALTER TABLE usage_limits ADD COLUMN new_column TEXT')

    conn.commit()
=======
import sqlite3
from pathlib import Path


def validate_db_filename(filename: str):
    """Validate database filename meets requirements"""
    # Handle SQLite URI format
    clean_name = filename.split("?")[0].replace("file:", "")
    db_path = Path(clean_name)

    # Allow in-memory databases
    if clean_name == ":memory:":
        return

    # Check for valid extensions
    if not any(
        clean_name.lower().endswith(ext) for ext in (".sqlite", ".sqlite3", ".db")
    ):
        raise ValueError(
            f"Invalid database filename '{filename}'. "
            "Must end with .sqlite, .sqlite3 or .db"
        )

    # Check for protected paths (Windows specific examples)
    protected_paths = [
        Path("C:/Windows"),
        Path("C:/Program Files"),
        Path("C:/Program Files (x86)"),
        Path("/root"),  # Common protected path on Linux/Unix
    ]

    # Normalize path for comparison
    absolute_db_path = db_path.resolve()

    def is_subpath(child, parent):
        try:
            child = child.resolve()
            parent = parent.resolve()
            return str(child).startswith(str(parent))
        except Exception:
            return False

    try:
        if any(
            is_subpath(absolute_db_path, protected_path)
            for protected_path in protected_paths
        ):
            raise PermissionError(
                f"Access to protected path '{filename}' is not allowed."
            )
    except Exception as e:
        raise PermissionError(
            f"Access to protected path '{filename}' is not allowed (error during path check: {str(e)})."
        )


def initialize_db_schema(conn: sqlite3.Connection) -> None:
    """Initialize the SQLite database schema (create table and add missing columns)"""
    # Create accounting_entries table if it doesn't exist
    conn.execute(
        """CREATE TABLE IF NOT EXISTS accounting_entries (
            id INTEGER PRIMARY KEY AUTOINCREMENT,
            timestamp TEXT NOT NULL DEFAULT CURRENT_TIMESTAMP,
            model TEXT NOT NULL,
            prompt_tokens INTEGER,
            completion_tokens INTEGER,
            total_tokens INTEGER,
            local_prompt_tokens INTEGER,
            local_completion_tokens INTEGER,
            local_total_tokens INTEGER,
            project TEXT DEFAULT NULL,
            cost REAL NOT NULL,
            execution_time REAL NOT NULL,
            caller_name TEXT NOT NULL DEFAULT '',
            username TEXT NOT NULL DEFAULT '',
            cached_tokens INTEGER NOT NULL DEFAULT 0,
            reasoning_tokens INTEGER NOT NULL DEFAULT 0
        )"""
    )

    # Create usage_limits table if it doesn't exist
    conn.execute(
        """CREATE TABLE IF NOT EXISTS usage_limits (
            id INTEGER PRIMARY KEY AUTOINCREMENT,
            scope TEXT NOT NULL,
            limit_type TEXT NOT NULL,
            model TEXT,
            username TEXT,
            caller_name TEXT,
            project_name TEXT DEFAULT NULL, -- Added project_name
            max_value REAL NOT NULL,
            interval_unit TEXT NOT NULL,
            interval_value INTEGER NOT NULL,
            created_at TEXT,
            updated_at TEXT
        )"""
    )

    # Check for and add any missing columns to accounting_entries
    cursor = conn.execute("PRAGMA table_info(accounting_entries)")
    accounting_columns = {column[1] for column in cursor.fetchall()}

    if "local_prompt_tokens" not in accounting_columns:
        conn.execute(
            "ALTER TABLE accounting_entries ADD COLUMN local_prompt_tokens INTEGER"
        )
    if "local_completion_tokens" not in accounting_columns:
        conn.execute(
            "ALTER TABLE accounting_entries ADD COLUMN local_completion_tokens INTEGER"
        )
    if "local_total_tokens" not in accounting_columns:
        conn.execute(
            "ALTER TABLE accounting_entries ADD COLUMN local_total_tokens INTEGER"
        )
    if "caller_name" not in accounting_columns:
        conn.execute(
            'ALTER TABLE accounting_entries ADD COLUMN caller_name TEXT NOT NULL DEFAULT ""'
        )
    if "username" not in accounting_columns:
        conn.execute(
            'ALTER TABLE accounting_entries ADD COLUMN username TEXT NOT NULL DEFAULT ""'
        )
    if "cached_tokens" not in accounting_columns:
        conn.execute(
            "ALTER TABLE accounting_entries ADD COLUMN cached_tokens INTEGER NOT NULL DEFAULT 0"
        )
    if "reasoning_tokens" not in accounting_columns:
        conn.execute(
            "ALTER TABLE accounting_entries ADD COLUMN reasoning_tokens INTEGER NOT NULL DEFAULT 0"
        )
    if "project" not in accounting_columns: # Though added in CREATE TABLE, ensure for older DBs
        conn.execute(
            'ALTER TABLE accounting_entries ADD COLUMN project TEXT DEFAULT NULL'
        )

    # Check for and add any missing columns to usage_limits
    cursor = conn.execute("PRAGMA table_info(usage_limits)")
    usage_limits_columns = {column[1] for column in cursor.fetchall()}
    
    if 'project_name' not in usage_limits_columns:
        conn.execute('ALTER TABLE usage_limits ADD COLUMN project_name TEXT DEFAULT NULL')

    conn.commit()
>>>>>>> 4cbf435d
<|MERGE_RESOLUTION|>--- conflicted
+++ resolved
@@ -1,142 +1,3 @@
-<<<<<<< HEAD
-import sqlite3
-from pathlib import Path
-
-
-def validate_db_filename(filename: str):
-    """Validate database filename meets requirements"""
-    # Handle SQLite URI format
-    clean_name = filename.split("?")[0].replace("file:", "")
-    db_path = Path(clean_name)
-
-    # Allow in-memory databases
-    if clean_name == ":memory:":
-        return
-
-    # Check for valid extensions
-    if not any(
-        clean_name.lower().endswith(ext) for ext in (".sqlite", ".sqlite3", ".db")
-    ):
-        raise ValueError(
-            f"Invalid database filename '{filename}'. "
-            "Must end with .sqlite, .sqlite3 or .db"
-        )
-
-    # Check for protected paths (Windows specific examples)
-    protected_paths = [
-        Path("C:/Windows"),
-        Path("C:/Program Files"),
-        Path("C:/Program Files (x86)"),
-        Path("/root"),  # Common protected path on Linux/Unix
-    ]
-
-    # Normalize path for comparison
-    absolute_db_path = db_path.resolve()
-
-    def is_subpath(child, parent):
-        try:
-            child = child.resolve()
-            parent = parent.resolve()
-            return str(child).startswith(str(parent))
-        except Exception:
-            return False
-
-    try:
-        if any(
-            is_subpath(absolute_db_path, protected_path)
-            for protected_path in protected_paths
-        ):
-            raise PermissionError(
-                f"Access to protected path '{filename}' is not allowed."
-            )
-    except Exception as e:
-        raise PermissionError(
-            f"Access to protected path '{filename}' is not allowed (error during path check: {str(e)})."
-        )
-
-
-def initialize_db_schema(conn: sqlite3.Connection) -> None:
-    """Initialize the SQLite database schema (create table and add missing columns)"""
-    # Create accounting_entries table if it doesn't exist
-    conn.execute(
-        """CREATE TABLE IF NOT EXISTS accounting_entries (
-            id INTEGER PRIMARY KEY AUTOINCREMENT,
-            timestamp TEXT NOT NULL DEFAULT CURRENT_TIMESTAMP,
-            model TEXT NOT NULL,
-            prompt_tokens INTEGER,
-            completion_tokens INTEGER,
-            total_tokens INTEGER,
-            local_prompt_tokens INTEGER,
-            local_completion_tokens INTEGER,
-            local_total_tokens INTEGER,
-            cost REAL NOT NULL,
-            execution_time REAL NOT NULL,
-            caller_name TEXT NOT NULL DEFAULT '',
-            username TEXT NOT NULL DEFAULT '',
-            cached_tokens INTEGER NOT NULL DEFAULT 0,
-            reasoning_tokens INTEGER NOT NULL DEFAULT 0
-        )"""
-    )
-
-    # Create usage_limits table if it doesn't exist
-    conn.execute(
-        """CREATE TABLE IF NOT EXISTS usage_limits (
-            id INTEGER PRIMARY KEY AUTOINCREMENT,
-            scope TEXT NOT NULL,
-            limit_type TEXT NOT NULL,
-            model TEXT,
-            username TEXT,
-            caller_name TEXT,
-            max_value REAL NOT NULL,
-            interval_unit TEXT NOT NULL,
-            interval_value INTEGER NOT NULL,
-            created_at TEXT NOT NULL DEFAULT CURRENT_TIMESTAMP,
-            updated_at TEXT NOT NULL DEFAULT CURRENT_TIMESTAMP
-        )"""
-    )
-
-    # Check for and add any missing columns to accounting_entries
-    cursor = conn.execute("PRAGMA table_info(accounting_entries)")
-    columns = [column[1] for column in cursor.fetchall()]
-
-    if "local_prompt_tokens" not in columns:
-        conn.execute(
-            "ALTER TABLE accounting_entries ADD COLUMN local_prompt_tokens INTEGER"
-        )
-    if "local_completion_tokens" not in columns:
-        conn.execute(
-            "ALTER TABLE accounting_entries ADD COLUMN local_completion_tokens INTEGER"
-        )
-    if "local_total_tokens" not in columns:
-        conn.execute(
-            "ALTER TABLE accounting_entries ADD COLUMN local_total_tokens INTEGER"
-        )
-    if "caller_name" not in columns:
-        conn.execute(
-            'ALTER TABLE accounting_entries ADD COLUMN caller_name TEXT NOT NULL DEFAULT ""'
-        )
-    if "username" not in columns:
-        conn.execute(
-            'ALTER TABLE accounting_entries ADD COLUMN username TEXT NOT NULL DEFAULT ""'
-        )
-    if "cached_tokens" not in columns:
-        conn.execute(
-            "ALTER TABLE accounting_entries ADD COLUMN cached_tokens INTEGER NOT NULL DEFAULT 0"
-        )
-    if "reasoning_tokens" not in columns:
-        conn.execute(
-            "ALTER TABLE accounting_entries ADD COLUMN reasoning_tokens INTEGER NOT NULL DEFAULT 0"
-        )
-
-    # Check for and add any missing columns to usage_limits (if needed in the future)
-    # Example:
-    # cursor = conn.execute("PRAGMA table_info(usage_limits)")
-    # columns = [column[1] for column in cursor.fetchall()]
-    # if 'new_column' not in columns:
-    #     conn.execute('ALTER TABLE usage_limits ADD COLUMN new_column TEXT')
-
-    conn.commit()
-=======
 import sqlite3
 from pathlib import Path
 
@@ -230,8 +91,8 @@
             max_value REAL NOT NULL,
             interval_unit TEXT NOT NULL,
             interval_value INTEGER NOT NULL,
-            created_at TEXT,
-            updated_at TEXT
+            created_at TEXT NOT NULL DEFAULT CURRENT_TIMESTAMP,
+            updated_at TEXT NOT NULL DEFAULT CURRENT_TIMESTAMP
         )"""
     )
 
@@ -267,7 +128,7 @@
         conn.execute(
             "ALTER TABLE accounting_entries ADD COLUMN reasoning_tokens INTEGER NOT NULL DEFAULT 0"
         )
-    if "project" not in accounting_columns: # Though added in CREATE TABLE, ensure for older DBs
+    if "project" not in accounting_columns:
         conn.execute(
             'ALTER TABLE accounting_entries ADD COLUMN project TEXT DEFAULT NULL'
         )
@@ -279,5 +140,4 @@
     if 'project_name' not in usage_limits_columns:
         conn.execute('ALTER TABLE usage_limits ADD COLUMN project_name TEXT DEFAULT NULL')
 
-    conn.commit()
->>>>>>> 4cbf435d
+    conn.commit()