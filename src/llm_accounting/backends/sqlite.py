--- conflicted
+++ resolved
@@ -5,26 +5,13 @@
 from pathlib import Path 
 from typing import Dict, List, Optional, Tuple, Any 
 
-<<<<<<< HEAD
-from sqlalchemy import create_engine, text, Connection
-from sqlalchemy.orm import Session 
-
-# Ensure all models are loaded for Base.metadata
-import llm_accounting.models # <--- ADDED THIS IMPORT
-
-from llm_accounting.models.base import Base
-from llm_accounting.models.accounting import AccountingEntry # Added for ORM query
-=======
 from sqlalchemy import create_engine, text 
 from llm_accounting.models.base import Base 
->>>>>>> 0dff7458
 from ..models.limits import LimitScope, LimitType, UsageLimitDTO, UsageLimit 
 from .base import BaseBackend, UsageEntry, UsageStats, AuditLogEntry 
 from .sqlite_queries import (get_model_rankings_query, get_model_stats_query, 
                              get_period_stats_query, insert_usage_query, 
-                             tail_query)
-from sqlalchemy.orm import Session as OrmSession # Renamed to avoid conflict
-from sqlalchemy.sql import func # Added for func.sum/count
+                             tail_query) 
 from .sqlite_utils import validate_db_filename 
 # MODIFIED IMPORT BELOW
 from ..db_migrations import run_migrations, get_head_revision, stamp_db_head
@@ -77,23 +64,19 @@
             logger.info(f"Creating SQLAlchemy engine for {db_connection_str}")
             self.engine = create_engine(db_connection_str, future=True)
         if self.conn is None or self.conn.closed: 
-            self.conn = self.engine.connect() # type: ignore
+            self.conn = self.engine.connect()
 
         migration_cache_file = Path(MIGRATION_CACHE_PATH) # Define for use in file ops
 
         # Main logic based on DB type and state
         if self.db_path == ":memory:":
             logger.info("Initializing in-memory SQLite database: running migrations and ensuring schema.")
-            # For in-memory, we must pass the existing connection to run_migrations
-            # so that Alembic operates on the same in-memory database.
-            if self.conn is None: # Should have been created above
-                raise RuntimeError("SQLiteBackend connection not initialized before in-memory migration.")
-            run_migrations(db_url=db_connection_str, connection=self.conn)
-            # After migrations, tables should exist. Base.metadata.create_all might be redundant
-            # if all tables are managed by Alembic. If some are not, it's still needed.
-            # For safety, and assuming Alembic is the source of truth for its tables:
-            # Base.metadata.create_all(self.engine) # This might be okay if checkfirst=True is implicit
-            logger.info("In-memory database initialization complete (migrations run).")
+            # For in-memory, we typically want the latest schema.
+            # Running migrations ensures Alembic history is aligned if it were a persistent DB.
+            # Then create_all ensures any non-Alembic managed tables (if any) are also present.
+            run_migrations(db_url=db_connection_str) 
+            Base.metadata.create_all(self.engine)
+            logger.info("In-memory database initialization complete.")
             # No caching for in-memory databases
         
         elif is_new_db:
@@ -101,12 +84,7 @@
             db_rev_after_migration = run_migrations(db_url=db_connection_str)
             logger.info(f"Migrations completed for new database {self.db_path}. Reported database revision: {db_rev_after_migration}")
             
-<<<<<<< HEAD
-            # The stamp_db_head function in db_migrations.py expects a db_url string.
-            stamped_revision = stamp_db_head(db_url=db_connection_str)
-=======
             stamped_revision = db_rev_after_migration # Use the revision from run_migrations
->>>>>>> 0dff7458
             if stamped_revision:
                 try:
                     migration_cache_file.parent.mkdir(parents=True, exist_ok=True)
@@ -347,52 +325,50 @@
         username: Optional[str] = None,
         caller_name: Optional[str] = None,
         project_name: Optional[str] = None,
-        filter_project_null: Optional[bool] = None,
+        filter_project_null: Optional[bool] = None, 
     ) -> float:
         self._ensure_connected()
-        assert self.engine is not None # ORM needs engine for session
-        limit_type_val = limit_type.value
-
-        orm_session = OrmSession(self.engine)
-        try:
-            # Select the appropriate column based on limit_type
-            if limit_type == LimitType.REQUESTS:
-                selected_column = func.count(AccountingEntry.id)
-            elif limit_type == LimitType.INPUT_TOKENS:
-                selected_column = func.sum(AccountingEntry.prompt_tokens)
-            elif limit_type == LimitType.OUTPUT_TOKENS:
-                selected_column = func.sum(AccountingEntry.completion_tokens)
-            elif limit_type == LimitType.COST:
-                selected_column = func.sum(AccountingEntry.cost)
-            else:
-                # Should not happen if LimitType enum is used correctly
-                raise ValueError(f"Unsupported limit type: {limit_type}")
-
-            query = orm_session.query(selected_column)
-
-            # Apply mandatory timestamp filter
-            query = query.filter(AccountingEntry.timestamp >= start_time)
-
-            # Apply optional filters
-            if model:
-                query = query.filter(AccountingEntry.model == model)
-            if username:
-                query = query.filter(AccountingEntry.username == username)
-            if caller_name:
-                query = query.filter(AccountingEntry.caller_name == caller_name)
-
-            # Project name filtering
-            if project_name is not None:
-                query = query.filter(AccountingEntry.project == project_name)
-            elif filter_project_null is True: # Explicitly filter for NULL project names
-                query = query.filter(AccountingEntry.project.is_(None))
-            # If filter_project_null is False or None, and project_name is None, no project filter is applied.
-
-            scalar_result = query.scalar() # Changed from scalar_one_or_none()
-            usage_value = float(scalar_result) if scalar_result is not None else 0.0
-            return usage_value
-        finally:
-            orm_session.close()
+        assert self.conn is not None
+
+        if limit_type == LimitType.REQUESTS:
+            select_clause = "COUNT(*)"
+        elif limit_type == LimitType.INPUT_TOKENS:
+            select_clause = "SUM(prompt_tokens)"
+        elif limit_type == LimitType.OUTPUT_TOKENS:
+            select_clause = "SUM(completion_tokens)"
+        elif limit_type == LimitType.COST:
+            select_clause = "SUM(cost)"
+        else:
+            raise ValueError(f"Unknown limit type: {limit_type}")
+
+        query_base = f"SELECT {select_clause} FROM accounting_entries WHERE timestamp >= :start_time"
+        params_dict: Dict[str, Any] = {"start_time": start_time.isoformat()}
+        conditions = []
+
+        if model:
+            conditions.append("model = :model")
+            params_dict["model"] = model
+        if username:
+            conditions.append("username = :username")
+            params_dict["username"] = username
+        if caller_name:
+            conditions.append("caller_name = :caller_name")
+            params_dict["caller_name"] = caller_name
+        
+        if project_name is not None:
+            conditions.append("project = :project_name") 
+            params_dict["project_name"] = project_name
+        elif filter_project_null is True: 
+            conditions.append("project IS NULL")
+        elif filter_project_null is False:
+            conditions.append("project IS NOT NULL")
+
+        if conditions:
+            query_base += " AND " + " AND ".join(conditions)
+        
+        result = self.conn.execute(text(query_base), params_dict)
+        scalar_result = result.scalar_one_or_none()
+        return float(scalar_result) if scalar_result is not None else 0.0
 
     def delete_usage_limit(self, limit_id: int) -> None:
         """Delete a usage limit entry by its ID."""
