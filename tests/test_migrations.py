import os
import pathlib
import pytest
import logging
from datetime import datetime # Added for PostgreSQL test fixture
from sqlalchemy import create_engine, inspect, text, Column, Integer, String, DateTime, Float # Added more types for dummy data
from alembic.config import Config as AlembicConfig
from alembic import command as alembic_command

# Ensure all models are imported so Base.metadata is populated
from src.llm_accounting.models.base import Base
from src.llm_accounting.models.accounting import AccountingEntry
from src.llm_accounting.models.audit import AuditLogEntryModel
from src.llm_accounting.models.limits import UsageLimit

# Function to be tested
from src.llm_accounting.db_migrations import run_migrations

# Configure logging for tests (optional, but can be helpful)
logging.basicConfig(level=logging.INFO)
logger = logging.getLogger(__name__)

# --- Revision IDs (obtained from previous steps) ---
REVISION_INITIAL_TABLES = "82f27c891782"
REVISION_ADD_NOTES_COLUMN = "ba9718840e75"
<<<<<<< HEAD
REVISION_ADD_INDICES = "aa1b2c3d4e5f"
REVISION_ADD_SESSION_AND_REJECTIONS = "e5f6c7a8d9b0"
=======
REVISION_ADD_INDICES = "f873f865a1ae"
>>>>>>> 0a842485


# --- Fixtures ---

@pytest.fixture(scope="function")
def sqlite_db_url(tmp_path):
    """Provides a temporary SQLite database URL and ensures the db file is cleaned up."""
    db_file = tmp_path / "test_accounting.sqlite"
    db_url = f"sqlite:///{db_file}"
    
    # Ensure the db file does not exist at the start of a test
    if db_file.exists():
        db_file.unlink()
        
    yield db_url
    
    # Cleanup: ensure the db file is removed after the test
    # if db_file.exists():
    #     db_file.unlink() # Keep for debugging if needed, or remove for clean runs.

@pytest.fixture(scope="function")
def set_db_url_env(monkeypatch):
    """Fixture to temporarily set and unset LLM_ACCOUNTING_DB_URL."""
    original_url = os.environ.get("LLM_ACCOUNTING_DB_URL")
    
    def _set_url(url):
        monkeypatch.setenv("LLM_ACCOUNTING_DB_URL", url)
        
    yield _set_url
    
    # Restore original environment variable or unset if it wasn't there
    if original_url is None:
        monkeypatch.delenv("LLM_ACCOUNTING_DB_URL", raising=False)
    else:
        monkeypatch.setenv("LLM_ACCOUNTING_DB_URL", original_url)


@pytest.fixture(scope="function")
def alembic_config(sqlite_db_url): # Default to SQLite for config, can be overridden
    """Provides an AlembicConfig object configured for the test database."""
    # Check if alembic.ini exists at the root. If not, skip tests requiring it.
    if not pathlib.Path("alembic.ini").exists():
        pytest.skip("alembic.ini not found, skipping Alembic direct command tests.")
        
    cfg = AlembicConfig("alembic.ini")
    cfg.set_main_option("sqlalchemy.url", sqlite_db_url) # Override with test DB URL
    return cfg

# --- Helper Functions ---

def get_table_names(engine):
    inspector = inspect(engine)
    return inspector.get_table_names()

def get_column_names(engine, table_name):
    inspector = inspect(engine)
    columns = inspector.get_columns(table_name)
    return [col['name'] for col in columns]

def get_alembic_revision(engine):
    with engine.connect() as connection:
        try:
            result = connection.execute(text("SELECT version_num FROM alembic_version")).scalar_one_or_none()
            return result
        except Exception as e:
            logger.error(f"Could not query alembic_version table: {e}")
            return None


# --- SQLite Tests ---

def test_sqlite_initial_migration_creates_schema(sqlite_db_url, set_db_url_env, alembic_config):
    logger.info(f"Running test_sqlite_initial_migration_creates_schema with DB URL: {sqlite_db_url}")
    set_db_url_env(sqlite_db_url)

    # 1. Run migrations (simulates LLMAccounting instantiation)
    run_migrations(db_url=sqlite_db_url)

    # 2. Create engine and inspect
    engine = create_engine(sqlite_db_url)
    
    # 3. Verify all expected tables exist
    expected_tables = set(Base.metadata.tables.keys())
    logger.info(f"Expected tables: {expected_tables}")
    
    current_tables = set(get_table_names(engine))
    logger.info(f"Current tables in DB: {current_tables}")
    
    assert expected_tables.issubset(current_tables), \
        f"Not all expected tables found. Missing: {expected_tables - current_tables}"

    # 4. Verify alembic_version table and its content
    assert "alembic_version" in current_tables, "alembic_version table not found."
    
<<<<<<< HEAD
    # The `run_migrations` should bring it to head, which is REVISION_ADD_SESSION_AND_REJECTIONS
    assert get_alembic_revision(engine) == REVISION_ADD_SESSION_AND_REJECTIONS, \
        f"Alembic version should be at {REVISION_ADD_SESSION_AND_REJECTIONS} after initial run_migrations."
=======
    # The `run_migrations` should bring it to head, which is REVISION_ADD_INDICES
    # because that's now the latest migration we generated.
    assert get_alembic_revision(engine) == REVISION_ADD_INDICES, \
        f"Alembic version should be at {REVISION_ADD_INDICES} after initial run_migrations."
>>>>>>> 0a842485

def test_sqlite_applies_new_migration_and_preserves_data(sqlite_db_url, set_db_url_env, alembic_config):
    logger.info(f"Running test_sqlite_applies_new_migration_and_preserves_data with DB URL: {sqlite_db_url}")
    set_db_url_env(sqlite_db_url)
    engine = create_engine(sqlite_db_url)

    # 1. Baseline: Migrate to the revision *before* "add_notes_column"
    logger.info(f"Upgrading to initial tables revision: {REVISION_INITIAL_TABLES}")
    alembic_command.upgrade(alembic_config, REVISION_INITIAL_TABLES)
    
    current_revision = get_alembic_revision(engine)
    logger.info(f"Revision after initial upgrade: {current_revision}")
    assert current_revision == REVISION_INITIAL_TABLES

    # Verify 'notes' column does NOT exist yet
    accounting_columns_before = get_column_names(engine, "accounting_entries")
    logger.info(f"Columns in accounting_entries before 'add_notes' migration: {accounting_columns_before}")
    assert "notes" not in accounting_columns_before

    # 2. Add dummy data
    logger.info("Adding dummy data to accounting_entries.")
    with engine.connect() as connection:
        # Need to ensure the table object matches the schema at this revision
        # For simplicity, use raw SQL or ensure AccountingEntry model matches this state.
        # Using raw SQL is safer here as model might have 'notes' if not careful with imports.
        stmt = text(
            "INSERT INTO accounting_entries (timestamp, model, cost, execution_time, cached_tokens, reasoning_tokens) "
            "VALUES (:ts, :model, :cost, :exec_time, :cached, :reasoning)"
        )
        connection.execute(
            stmt,
            {
                "ts": "2023-01-01T12:00:00",
                "model": "test-model-1",
                "cost": 1.23,
                "exec_time": 0.5,
                "cached": 0,
                "reasoning": 0
            },
        )
        connection.commit()
        
    # Verify data insertion
    with engine.connect() as connection:
        result = connection.execute(text("SELECT COUNT(*) FROM accounting_entries")).scalar_one()
    assert result == 1, "Dummy data not inserted correctly."
    logger.info("Dummy data inserted.")

    # 3. Run Migrations Again (this should apply any new migrations including 'add_indices')
    logger.info("Running migrations again to apply remaining migrations.")
<<<<<<< HEAD
    run_migrations(db_url=sqlite_db_url)  # This should upgrade to head (REVISION_ADD_SESSION_AND_REJECTIONS)
=======
    run_migrations(db_url=sqlite_db_url)  # This should upgrade to head (REVISION_ADD_INDICES)
>>>>>>> 0a842485

    # 4. Verify Schema Update
    current_revision_after_second_run = get_alembic_revision(engine)
    logger.info(f"Revision after second run_migrations: {current_revision_after_second_run}")
<<<<<<< HEAD
    assert current_revision_after_second_run == REVISION_ADD_SESSION_AND_REJECTIONS
=======
    assert current_revision_after_second_run == REVISION_ADD_INDICES
>>>>>>> 0a842485
    
    accounting_columns_after = get_column_names(engine, "accounting_entries")
    logger.info(f"Columns in accounting_entries after 'add_notes' migration: {accounting_columns_after}")
    assert "notes" in accounting_columns_after, "'notes' column not found after migration."

    # 5. Verify Data Preservation
    logger.info("Verifying data preservation.")
    with engine.connect() as connection:
        row = connection.execute(
            text("SELECT model, cost, execution_time FROM accounting_entries WHERE model = 'test-model-1'")
        ).first()
    
    assert row is not None, "Previously inserted row not found."
    assert row._mapping["model"] == "test-model-1"
    assert row._mapping["cost"] == 1.23
    assert abs(row._mapping["execution_time"] - 0.5) < 1e-9 # For float comparison
    logger.info("Data preservation verified.")


# --- PostgreSQL Tests ---

# Environment variable for PostgreSQL connection string for tests
TEST_POSTGRESQL_URL = os.environ.get("TEST_POSTGRESQL_DB_URL")

@pytest.fixture(scope="function")
def postgresql_alembic_config():
    if not TEST_POSTGRESQL_URL:
        pytest.skip("TEST_POSTGRESQL_DB_URL not set, skipping PostgreSQL Alembic config.")
    
    if not pathlib.Path("alembic.ini").exists():
        pytest.skip("alembic.ini not found, skipping Alembic direct command tests.")

    cfg = AlembicConfig("alembic.ini")
    cfg.set_main_option("sqlalchemy.url", TEST_POSTGRESQL_URL)
    return cfg

@pytest.fixture(scope="function")
def postgresql_engine():
    if not TEST_POSTGRESQL_URL:
        pytest.skip("TEST_POSTGRESQL_DB_URL not set, skipping PostgreSQL engine fixture.")
    
    engine = create_engine(TEST_POSTGRESQL_URL)
    
    # Ensure a clean state before the test by dropping all known tables
    # This is simpler than creating/dropping databases/schemas in many test environments
    # It assumes the user/role has permissions to drop tables.
    with engine.connect() as connection:
        # Drop alembic_version first if it exists
        try:
            connection.execute(text("DROP TABLE IF EXISTS alembic_version CASCADE;"))
            connection.commit()
        except Exception as e:
            logger.warning(f"Could not drop alembic_version table during PG cleanup (might not exist): {e}")

        # Drop all other tables defined in Base.metadata
        # Iterate in reverse order of table creation dependency
        for table in reversed(Base.metadata.sorted_tables):
            try:
                table.drop(connection, checkfirst=True) # checkfirst=True avoids error if table doesn't exist
                logger.info(f"Dropped table {table.name} for PG test setup.")
            except Exception as e: # Catch more general exceptions as different DBs might raise different errors
                logger.warning(f"Could not drop table {table.name} during PG cleanup (might not exist or other issue): {e}")
        connection.commit()
        
    yield engine
    
    # Teardown (optional, could also clean after, but cleaning before is often safer for retries)
    # engine.dispose() # Not strictly necessary for function scope if connection is managed

@pytest.mark.skipif(not TEST_POSTGRESQL_URL, reason="TEST_POSTGRESQL_DB_URL not set")
def test_postgresql_initial_migration_creates_schema(postgresql_engine, set_db_url_env, postgresql_alembic_config):
    logger.info(f"Running test_postgresql_initial_migration_creates_schema with DB URL: {TEST_POSTGRESQL_URL}")
    set_db_url_env(TEST_POSTGRESQL_URL)
    assert TEST_POSTGRESQL_URL is not None # Ensure for type checker
    run_migrations(db_url=TEST_POSTGRESQL_URL)

    expected_tables = set(Base.metadata.tables.keys())
    current_tables = set(get_table_names(postgresql_engine))
    logger.info(f"Expected tables (PG): {expected_tables}")
    logger.info(f"Current tables in DB (PG): {current_tables}")
    
    assert expected_tables.issubset(current_tables), \
        f"Not all expected tables found in PG. Missing: {expected_tables - current_tables}"
    
    assert "alembic_version" in current_tables, "alembic_version table not found in PG."
<<<<<<< HEAD
    assert get_alembic_revision(postgresql_engine) == REVISION_ADD_SESSION_AND_REJECTIONS, \
        f"Alembic version in PG should be at {REVISION_ADD_SESSION_AND_REJECTIONS}."
=======
    assert get_alembic_revision(postgresql_engine) == REVISION_ADD_INDICES, \
        f"Alembic version in PG should be at {REVISION_ADD_INDICES}."
>>>>>>> 0a842485

@pytest.mark.skipif(not TEST_POSTGRESQL_URL, reason="TEST_POSTGRESQL_DB_URL not set")
def test_postgresql_applies_new_migration_and_preserves_data(postgresql_engine, set_db_url_env, postgresql_alembic_config):
    logger.info(f"Running test_postgresql_applies_new_migration_and_preserves_data with DB URL: {TEST_POSTGRESQL_URL}")
    set_db_url_env(TEST_POSTGRESQL_URL)

    # 1. Baseline: Migrate to the revision *before* "add_notes_column"
    logger.info(f"Upgrading PG to initial tables revision: {REVISION_INITIAL_TABLES}")
    alembic_command.upgrade(postgresql_alembic_config, REVISION_INITIAL_TABLES)
    assert get_alembic_revision(postgresql_engine) == REVISION_INITIAL_TABLES
    
    accounting_columns_before = get_column_names(postgresql_engine, "accounting_entries")
    assert "notes" not in accounting_columns_before

    # 2. Add dummy data
    logger.info("Adding dummy data to PG accounting_entries.")
    with postgresql_engine.connect() as connection:
        stmt = text(
            "INSERT INTO accounting_entries (timestamp, model, cost, execution_time, cached_tokens, reasoning_tokens) "
            "VALUES (:ts, :model, :cost, :exec_time, :cached, :reasoning)"
        )
        connection.execute(
            stmt,
            {
                "ts": datetime(2023, 1, 1, 12, 0, 0), # Use datetime object for PG
                "model": "pg-test-model-1",
                "cost": 4.56,
                "exec_time": 0.7,
                "cached": 0,
                "reasoning": 0
            },
        )
        connection.commit()

    with postgresql_engine.connect() as connection:
        result = connection.execute(text("SELECT COUNT(*) FROM accounting_entries")).scalar_one()
    assert result == 1, "Dummy data not inserted correctly in PG."
    logger.info("Dummy data inserted in PG.")

    # 3. Run Migrations Again
    logger.info("Running migrations again on PG to apply remaining migrations.")
    assert TEST_POSTGRESQL_URL is not None  # Ensure for type checker
    run_migrations(db_url=TEST_POSTGRESQL_URL)

    # 4. Verify Schema Update
<<<<<<< HEAD
    assert get_alembic_revision(postgresql_engine) == REVISION_ADD_SESSION_AND_REJECTIONS
=======
    assert get_alembic_revision(postgresql_engine) == REVISION_ADD_INDICES
>>>>>>> 0a842485
    accounting_columns_after = get_column_names(postgresql_engine, "accounting_entries")
    assert "notes" in accounting_columns_after, "'notes' column not found in PG after migration."

    # 5. Verify Data Preservation
    logger.info("Verifying data preservation in PG.")
    with postgresql_engine.connect() as connection:
        row = connection.execute(
            text("SELECT model, cost, execution_time FROM accounting_entries WHERE model = 'pg-test-model-1'")
        ).first()
    
    assert row is not None, "Previously inserted row not found in PG."
    assert row._mapping["model"] == "pg-test-model-1"
    assert row._mapping["cost"] == 4.56
    assert abs(row._mapping["execution_time"] - 0.7) < 1e-9
    logger.info("Data preservation verified in PG.")

# Example of how to run tests with PostgreSQL:
# TEST_POSTGRESQL_DB_URL="postgresql://user:pass@host:port/testdbname" pytest -s -k postgresql
# Ensure the test database exists and the user has permissions to create/drop tables in it,
# or at least within the default schema of that database.
# The postgresql_engine fixture attempts to clean tables before each test.
# If permissions are restrictive, manual schema/db setup might be needed before running.
# For CI, often a dedicated test DB is created, and the URL is passed via env vars.
# The current PG tests drop/recreate tables, so they should not be run against a production DB.
# If alembic.ini is not at project root, adjust AlembicConfig path or set script_location.
# `pytest -s` shows print statements (and log output if configured).
# `pytest -k postgresql` runs only tests with 'postgresql' in their name.
# `pytest --log-cli-level=INFO` can also show logs.

# To make this test file runnable:
# 1. Ensure `alembic.ini` is in the project root (or adjust path in `AlembicConfig`).
# 2. Ensure the `src` directory is importable (e.g., by running pytest from the project root,
#    or by having `PYTHONPATH` set up correctly if running from elsewhere).
# 3. For PostgreSQL tests, set the `TEST_POSTGRESQL_DB_URL` environment variable.
#    Example: export TEST_POSTGRESQL_DB_URL="postgresql://postgres:password@localhost:5432/test_llm_accounting"
#    The user needs permission to connect and ideally to create/drop tables in that database.
#    The `postgresql_engine` fixture will attempt to drop all known tables before each test run.
#    If the database or user doesn't allow dropping tables, manual cleanup or a different
#    setup strategy for PG tests might be needed.
#    A common strategy for CI is to have a script that creates a temporary test DB,
#    runs tests, and then drops it.
#    If running locally, ensure your PG server is running and accessible.
#    The tests are written to be mostly self-contained if the DB URL and permissions are correct.

# Final check on imports and structure:
# - alembic_config fixture relies on sqlite_db_url by default but postgresql_alembic_config uses TEST_POSTGRESQL_URL.
# - set_db_url_env fixture is used to set LLM_ACCOUNTING_DB_URL for run_migrations().
# - Helper functions for table/column names and revision are defined.
# - Tests for SQLite and PostgreSQL follow similar patterns.
# - PostgreSQL tests are skipped if TEST_POSTGRESQL_DB_URL is not set.
# - PostgreSQL setup fixture attempts to clean tables for a consistent test environment.
<<<<<<< HEAD
# - The test for initial migration checks against REVISION_ADD_SESSION_AND_REJECTIONS because run_migrations() brings to head.
=======
# - The test for initial migration checks against REVISION_ADD_INDICES because run_migrations() brings to head.
>>>>>>> 0a842485
# - The test for applying new migration correctly uses alembic_command.upgrade() to go to a specific prior revision.<|MERGE_RESOLUTION|>--- conflicted
+++ resolved
@@ -23,12 +23,8 @@
 # --- Revision IDs (obtained from previous steps) ---
 REVISION_INITIAL_TABLES = "82f27c891782"
 REVISION_ADD_NOTES_COLUMN = "ba9718840e75"
-<<<<<<< HEAD
 REVISION_ADD_INDICES = "aa1b2c3d4e5f"
 REVISION_ADD_SESSION_AND_REJECTIONS = "e5f6c7a8d9b0"
-=======
-REVISION_ADD_INDICES = "f873f865a1ae"
->>>>>>> 0a842485
 
 
 # --- Fixtures ---
@@ -123,16 +119,9 @@
     # 4. Verify alembic_version table and its content
     assert "alembic_version" in current_tables, "alembic_version table not found."
     
-<<<<<<< HEAD
     # The `run_migrations` should bring it to head, which is REVISION_ADD_SESSION_AND_REJECTIONS
     assert get_alembic_revision(engine) == REVISION_ADD_SESSION_AND_REJECTIONS, \
         f"Alembic version should be at {REVISION_ADD_SESSION_AND_REJECTIONS} after initial run_migrations."
-=======
-    # The `run_migrations` should bring it to head, which is REVISION_ADD_INDICES
-    # because that's now the latest migration we generated.
-    assert get_alembic_revision(engine) == REVISION_ADD_INDICES, \
-        f"Alembic version should be at {REVISION_ADD_INDICES} after initial run_migrations."
->>>>>>> 0a842485
 
 def test_sqlite_applies_new_migration_and_preserves_data(sqlite_db_url, set_db_url_env, alembic_config):
     logger.info(f"Running test_sqlite_applies_new_migration_and_preserves_data with DB URL: {sqlite_db_url}")
@@ -183,20 +172,12 @@
 
     # 3. Run Migrations Again (this should apply any new migrations including 'add_indices')
     logger.info("Running migrations again to apply remaining migrations.")
-<<<<<<< HEAD
     run_migrations(db_url=sqlite_db_url)  # This should upgrade to head (REVISION_ADD_SESSION_AND_REJECTIONS)
-=======
-    run_migrations(db_url=sqlite_db_url)  # This should upgrade to head (REVISION_ADD_INDICES)
->>>>>>> 0a842485
 
     # 4. Verify Schema Update
     current_revision_after_second_run = get_alembic_revision(engine)
     logger.info(f"Revision after second run_migrations: {current_revision_after_second_run}")
-<<<<<<< HEAD
     assert current_revision_after_second_run == REVISION_ADD_SESSION_AND_REJECTIONS
-=======
-    assert current_revision_after_second_run == REVISION_ADD_INDICES
->>>>>>> 0a842485
     
     accounting_columns_after = get_column_names(engine, "accounting_entries")
     logger.info(f"Columns in accounting_entries after 'add_notes' migration: {accounting_columns_after}")
@@ -282,13 +263,8 @@
         f"Not all expected tables found in PG. Missing: {expected_tables - current_tables}"
     
     assert "alembic_version" in current_tables, "alembic_version table not found in PG."
-<<<<<<< HEAD
     assert get_alembic_revision(postgresql_engine) == REVISION_ADD_SESSION_AND_REJECTIONS, \
         f"Alembic version in PG should be at {REVISION_ADD_SESSION_AND_REJECTIONS}."
-=======
-    assert get_alembic_revision(postgresql_engine) == REVISION_ADD_INDICES, \
-        f"Alembic version in PG should be at {REVISION_ADD_INDICES}."
->>>>>>> 0a842485
 
 @pytest.mark.skipif(not TEST_POSTGRESQL_URL, reason="TEST_POSTGRESQL_DB_URL not set")
 def test_postgresql_applies_new_migration_and_preserves_data(postgresql_engine, set_db_url_env, postgresql_alembic_config):
@@ -334,11 +310,7 @@
     run_migrations(db_url=TEST_POSTGRESQL_URL)
 
     # 4. Verify Schema Update
-<<<<<<< HEAD
     assert get_alembic_revision(postgresql_engine) == REVISION_ADD_SESSION_AND_REJECTIONS
-=======
-    assert get_alembic_revision(postgresql_engine) == REVISION_ADD_INDICES
->>>>>>> 0a842485
     accounting_columns_after = get_column_names(postgresql_engine, "accounting_entries")
     assert "notes" in accounting_columns_after, "'notes' column not found in PG after migration."
 
@@ -384,15 +356,11 @@
 #    The tests are written to be mostly self-contained if the DB URL and permissions are correct.
 
 # Final check on imports and structure:
-# - alembic_config fixture relies on sqlite_db_url by default but postgresql_alembic_config uses TEST_POSTGRESQL_URL.
+# - alembic_config fixture relies on sqlite_db_url by default but postgresql_alembic_config uses TEST_POSTGRESQL_DB_URL.
 # - set_db_url_env fixture is used to set LLM_ACCOUNTING_DB_URL for run_migrations().
 # - Helper functions for table/column names and revision are defined.
 # - Tests for SQLite and PostgreSQL follow similar patterns.
 # - PostgreSQL tests are skipped if TEST_POSTGRESQL_DB_URL is not set.
 # - PostgreSQL setup fixture attempts to clean tables for a consistent test environment.
-<<<<<<< HEAD
 # - The test for initial migration checks against REVISION_ADD_SESSION_AND_REJECTIONS because run_migrations() brings to head.
-=======
-# - The test for initial migration checks against REVISION_ADD_INDICES because run_migrations() brings to head.
->>>>>>> 0a842485
 # - The test for applying new migration correctly uses alembic_command.upgrade() to go to a specific prior revision.