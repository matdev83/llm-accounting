--- conflicted
+++ resolved
@@ -1,12 +1,11 @@
 import unittest
 from unittest.mock import patch, MagicMock, call
 import os
-from datetime import datetime
+from datetime import datetime, timezone
 
 from src.llm_accounting.backends.neon import NeonBackend
 from src.llm_accounting.backends.base import UsageEntry, UsageStats
-# Updated imports: UsageLimitData and enums
-from src.llm_accounting.models.limits import UsageLimitData, LimitScope, LimitType, TimeInterval
+from src.llm_accounting.models.limits import UsageLimitDTO, LimitScope, LimitType, TimeInterval
 
 import psycopg2
 
@@ -55,7 +54,7 @@
         
         self.backend = NeonBackend()
 
-        self.mock_conn = MagicMock(spec=psycopg2.extensions.connection) # Use spec for better mocking
+        self.mock_conn = MagicMock(spec=psycopg2.extensions.connection)
         self.mock_psycopg2_module.connect.return_value = self.mock_conn
         self.mock_cursor = self.mock_conn.cursor.return_value.__enter__.return_value
         self.mock_conn.closed = False
@@ -64,7 +63,7 @@
         self.patcher_psycopg2.stop()
         self.patcher_schema_manager.stop()
         self.patcher_data_inserter.stop()
-        self.patcher_limit_manager.stop() # Stop LimitManager patcher
+        self.patcher_limit_manager.stop()
         self.patcher_data_deleter.stop()
         self.patcher_query_executor.stop()
 
@@ -79,19 +78,17 @@
     def test_init_success(self):
         self.assertEqual(self.backend.connection_string, 'dummy_dsn_from_env')
         self.assertIsNone(self.backend.conn)
-        # Check if managers are instantiated
         self.mock_schema_manager_class.assert_called_once_with(self.backend)
         self.mock_data_inserter_class.assert_called_once_with(self.backend)
         self.mock_limit_manager_class.assert_called_once_with(self.backend, self.mock_data_inserter_instance)
 
 
     def test_initialize_success(self):
-        self.backend.initialize() # Calls connection_manager.initialize() and schema_manager._create_schema_if_not_exists()
+        self.backend.initialize()
         self.mock_psycopg2_module.connect.assert_called_once_with('dummy_dsn_from_env')
         self.assertEqual(self.backend.conn, self.mock_conn)
         self.mock_schema_manager_instance._create_schema_if_not_exists.assert_called_once()
 
-    # ... (other tests like test_initialize_connection_error, test_close_connection remain similar) ...
     def test_initialize_connection_error(self):
         self.mock_psycopg2_module.connect.side_effect = self.mock_psycopg2_module.Error("Connection failed")
         with self.assertRaisesRegex(ConnectionError, r"Failed to connect to Neon/PostgreSQL database \(see logs for details\)\."):
@@ -114,14 +111,12 @@
         self.backend.initialize()
         sample_entry = UsageEntry(model="gpt-4", cost=0.05, caller_name="")
         self.backend.insert_usage(sample_entry)
-        # Check that DataInserter.insert_usage was called
         self.mock_data_inserter_instance.insert_usage.assert_called_once_with(sample_entry)
 
-    # Refactored test for insert_usage_limit
     def test_insert_usage_limit_uses_limit_manager_with_usage_limit_data(self):
-        self.backend.initialize() # Ensures _ensure_connected doesn't try to re-init in a way that breaks mocks
-
-        test_limit_data = UsageLimitData(
+        self.backend.initialize()
+
+        test_limit_data = UsageLimitDTO(
             scope=LimitScope.USER.value,
             limit_type=LimitType.COST.value,
             max_value=100.0,
@@ -129,82 +124,133 @@
             interval_value=1,
             username="test_user_for_data",
             model="all_models_data"
-            # created_at and updated_at can be None for new limits
         )
         self.backend.insert_usage_limit(test_limit_data)
 
-        # Assert that LimitManager's insert_usage_limit was called with the UsageLimitData instance
         self.mock_limit_manager_instance.insert_usage_limit.assert_called_once_with(test_limit_data)
-        # Ensure direct DB commit/rollback are not called by NeonBackend for this
         self.mock_conn.commit.assert_not_called()
         self.mock_conn.rollback.assert_not_called()
 
 
-    # Refactored test for get_usage_limits
     def test_get_usage_limits_uses_limit_manager_and_returns_usage_limit_data(self):
         self.backend.initialize()
 
         mock_limit_data_list = [
-            UsageLimitData(
+            UsageLimitDTO(
                 id=1, scope=LimitScope.GLOBAL.value, limit_type=LimitType.REQUESTS.value,
                 max_value=1000.0, interval_unit=TimeInterval.DAY.value, interval_value=1,
-                created_at=datetime.now(), updated_at=datetime.now()
+                created_at=datetime.now(timezone.utc), updated_at=datetime.now(timezone.utc)
             ),
-            UsageLimitData(
+            UsageLimitDTO(
                 id=2, scope=LimitScope.USER.value, limit_type=LimitType.COST.value,
                 max_value=50.0, interval_unit=TimeInterval.MONTH.value, interval_value=1,
-                username="user123", created_at=datetime.now(), updated_at=datetime.now()
+                username="user123", created_at=datetime.now(timezone.utc), updated_at=datetime.now(timezone.utc)
             )
         ]
-        # Configure the mock LimitManager to return this list
         self.mock_limit_manager_instance.get_usage_limits.return_value = mock_limit_data_list
 
-        # Call get_usage_limits with some filter parameters
         filter_scope = LimitScope.USER
         filter_username = "user123"
         retrieved_limits = self.backend.get_usage_limits(scope=filter_scope, username=filter_username)
 
-        # Assert that LimitManager's get_usage_limits was called with the correct filters
         self.mock_limit_manager_instance.get_usage_limits.assert_called_once_with(
             scope=filter_scope,
-            model=None, # Not passed in this call
+            model=None,
             username=filter_username,
-            caller_name=None # Not passed in this call
-        )
-        
-<<<<<<< HEAD
+            caller_name=None,
+            project_name=None,
+            filter_project_null=None,
+            filter_username_null=None,
+            filter_caller_name_null=None
+        )
+        
         self.assertEqual(retrieved_limits, mock_limit_data_list)
-        self.assertIsInstance(retrieved_limits[0], UsageLimitData)
-        self.assertIsInstance(retrieved_limits[1], UsageLimitData)
-        # Ensure direct DB cursor execute is not called by NeonBackend for this
+        self.assertIsInstance(retrieved_limits[0], UsageLimitDTO)
+        self.assertIsInstance(retrieved_limits[1], UsageLimitDTO)
         self.mock_cursor.execute.assert_not_called()
-=======
-        self.assertIn("SELECT id, scope, limit_type, model_name, username, caller_name, project_name, max_value, interval_unit, interval_value, created_at, updated_at FROM usage_limits WHERE", args)
-        self.assertIn("scope = %s", args)
-        self.assertIn("model_name = %s", args)
-        self.assertIn("username = %s", args)
-        self.assertIn("caller_name = %s", args)
-        self.assertEqual(params, (LimitScope.USER.value, 'gpt-4', 'test_user', 'test_caller'))
-
-        self.assertEqual(len(limits), 1)
-        self.assertIsInstance(limits[0], UsageLimit)
-        self.assertEqual(limits[0].scope, LimitScope.USER.value)
-        self.assertEqual(limits[0].model, 'gpt-4') # Check model_name mapping
-        self.assertEqual(limits[0].username, 'test_user')
-
-    def test_get_usage_limits_success_no_filters(self):
-        # self.backend._create_tables = MagicMock() # Old mock
-        self.backend.initialize()
-        self.mock_cursor.__iter__.return_value = iter([])
-        self.backend.get_usage_limits()
-        self.mock_cursor.execute.assert_called_once_with("SELECT id, scope, limit_type, model_name, username, caller_name, project_name, max_value, interval_unit, interval_value, created_at, updated_at FROM usage_limits ORDER BY created_at DESC;", tuple())
->>>>>>> 4cbf435d
+
+
+    def test_get_accounting_entries_for_quota_success(self):
+        self.backend.initialize()
+        start_time = datetime(2023, 1, 1, 0, 0, 0)
+
+        self.mock_cursor.fetchone.return_value = (123.45,)
+        cost_val = self.backend.get_accounting_entries_for_quota(start_time, LimitType.COST, model='gpt-4', project_name='projA')
+        self.mock_cursor.execute.assert_called_with(
+            "SELECT COALESCE(SUM(cost), 0.0) AS aggregated_value FROM accounting_entries WHERE timestamp >= %s AND model_name = %s AND project = %s;",
+            (start_time, 'gpt-4', 'projA')
+        )
+        self.assertEqual(cost_val, 123.45)
+
+        self.mock_cursor.fetchone.return_value = (50,)
+        requests_val = self.backend.get_accounting_entries_for_quota(start_time, LimitType.REQUESTS, username='user1', project_name=None, filter_project_null=True)
+        self.mock_cursor.execute.assert_called_with(
+            "SELECT COUNT(*) AS aggregated_value FROM accounting_entries WHERE timestamp >= %s AND username = %s AND project IS NULL;",
+            (start_time, 'user1')
+        )
+        self.assertEqual(requests_val, 50)
+        
+        self.mock_cursor.fetchone.return_value = (10000,)
+        input_tokens_val = self.backend.get_accounting_entries_for_quota(start_time, LimitType.INPUT_TOKENS, caller_name='caller_A', project_name='projB')
+        self.mock_cursor.execute.assert_called_with(
+            "SELECT COALESCE(SUM(prompt_tokens), 0) AS aggregated_value FROM accounting_entries WHERE timestamp >= %s AND caller_name = %s AND project = %s;",
+            (start_time, 'caller_A', 'projB')
+        )
+        self.assertEqual(input_tokens_val, 10000)
+
+        self.mock_cursor.fetchone.return_value = (20000,)
+        output_tokens_val = self.backend.get_accounting_entries_for_quota(start_time, LimitType.OUTPUT_TOKENS, caller_name='caller_B', project_name='projC')
+        self.mock_cursor.execute.assert_called_with(
+            "SELECT COALESCE(SUM(completion_tokens), 0) AS aggregated_value FROM accounting_entries WHERE timestamp >= %s AND caller_name = %s AND project = %s;",
+            (start_time, 'caller_B', 'projC')
+        )
+        self.assertEqual(output_tokens_val, 20000)
+
+    def test_get_accounting_entries_for_quota_no_data(self):
+        self.backend.initialize()
+        self.mock_cursor.fetchone.return_value = (0.0,)
+        val = self.backend.get_accounting_entries_for_quota(datetime.now(), LimitType.COST)
+        self.assertEqual(val, 0.0)
+        
+        self.mock_cursor.fetchone.return_value = (0,)
+        val_tokens = self.backend.get_accounting_entries_for_quota(datetime.now(), LimitType.INPUT_TOKENS)
+        self.assertEqual(val_tokens, 0)
+
+
+    def test_get_accounting_entries_for_quota_db_error(self):
+        self.backend.initialize()
+        self.mock_cursor.execute.side_effect = psycopg2.Error("Quota check failed")
+        with self.assertRaises(psycopg2.Error):
+            self.backend.get_accounting_entries_for_quota(datetime.now(), LimitType.COST)
+
+    def test_get_accounting_entries_for_quota_invalid_type(self):
+        self.backend.initialize()
+        with self.assertRaisesRegex(ValueError, "'unsupported' is not a valid LimitType"):
+            self.backend.get_accounting_entries_for_quota(datetime.now(), LimitType("unsupported"))
+
+
+    def test_execute_query_success(self):
+        self.backend.initialize()
+        raw_query_for_execute = "SELECT * FROM accounting_entries WHERE cost > 10;"
+        expected_result = [{'id': 1, 'cost': 20.0}, {'id': 2, 'cost': 30.0}]
+        self.mock_cursor.fetchall.return_value = expected_result
+        
+        result = self.backend.execute_query(raw_query_for_execute)
+
+        self.mock_cursor.execute.assert_called_once_with(raw_query_for_execute)
+        self.assertEqual(result, expected_result)
+
+    def test_execute_query_non_select_error(self):
+        self.backend.initialize()
+        non_select_query = "DELETE FROM accounting_entries;"
+        with self.assertRaisesRegex(ValueError, "Only SELECT queries are allowed"):
+            self.backend.execute_query(non_select_query)
+        self.mock_cursor.execute.assert_not_called()
 
     def test_delete_usage_limit_success(self):
         self.backend.initialize()
         limit_id_to_delete = 42
         self.backend.delete_usage_limit(limit_id_to_delete)
-        # Check that DataDeleter.delete_usage_limit was called
         self.mock_data_deleter_instance.delete_usage_limit.assert_called_once_with(limit_id_to_delete)
 
 
@@ -257,13 +303,13 @@
         # This convenience method was updated in NeonBackend to use LimitManager.
         self.backend.initialize()
         user_id = "user_specific_get"
-        expected_data = [UsageLimitData(id=10, scope=LimitScope.USER.value, username=user_id, limit_type="cost", max_value=10, interval_unit="day", interval_value=1)]
+        expected_data = [UsageLimitDTO(id=10, scope=LimitScope.USER.value, username=user_id, limit_type="cost", max_value=10, interval_unit="day", interval_value=1)]
         self.mock_limit_manager_instance.get_usage_limit.return_value = expected_data
         
         # This is NeonBackend.get_usage_limit (the specific one, not BaseBackend's get_usage_limits)
         result = self.backend.get_usage_limit(user_id)
         
-        self.mock_limit_manager_instance.get_usage_limit.assert_called_once_with(user_id)
+        self.mock_limit_manager_instance.get_usage_limit.assert_called_once_with(user_id, project_name=None)
         self.assertEqual(result, expected_data)
 
 
