from datetime import datetime
from typing import Any, Dict, List, Optional, Tuple

from llm_accounting.backends.base import (
    BaseBackend,
    AuditLogEntry,
    UsageEntry,
    UsageStats,
    UserRecord,
)
from llm_accounting.models.limits import LimitScope, LimitType, UsageLimitDTO


class ConcreteTestBackend(BaseBackend):
    """A concrete implementation of BaseBackend for testing purposes."""
    def initialize(self) -> None:
        pass
    def insert_usage(self, entry: UsageEntry) -> None:
        pass
    def get_period_stats(self, start: datetime, end: datetime) -> UsageStats:
        return UsageStats()
    def get_model_stats(self, start: datetime, end: datetime) -> list[tuple[str, UsageStats]]:
        return []
    def get_model_rankings(self, start: datetime, end: datetime) -> dict[str, list[tuple[str, Any]]]:
        return {}
    def purge(self) -> None:
        pass
    def tail(self, n: int = 10) -> list[UsageEntry]:
        return []
    def close(self) -> None:
        pass
    def execute_query(self, query: str) -> list[dict]:
        return []
    def get_usage_limits(
        self,
        scope: Optional[LimitScope] = None,
        model: Optional[str] = None,
        username: Optional[str] = None,
        caller_name: Optional[str] = None,
        project_name: Optional[str] = None,
        filter_project_null: Optional[bool] = None,
        filter_username_null: Optional[bool] = None,
        filter_caller_name_null: Optional[bool] = None,
    ) -> List[UsageLimitDTO]:
        return []
    def get_accounting_entries_for_quota(
        self,
        start_time: datetime,
        limit_type: LimitType,
        model: Optional[str] = None,
        username: Optional[str] = None,
        caller_name: Optional[str] = None,
        project_name: Optional[str] = None,
        filter_project_null: Optional[bool] = None,
    ) -> float:
        return 0.0
    def insert_usage_limit(self, limit: UsageLimitDTO) -> None:
        pass
    def delete_usage_limit(self, limit_id: int) -> None:
        pass
    def _ensure_connected(self) -> None:
        pass
    def initialize_audit_log_schema(self) -> None:
        pass
    def log_audit_event(self, entry: AuditLogEntry) -> None:
        pass

    def log_quota_rejection(self, session: str, rejection_message: str, created_at: Optional[datetime] = None) -> None:
        pass
    def get_usage_costs(self, user_id: str, start_date: Optional[datetime] = None, end_date: Optional[datetime] = None) -> float:
        return 0.0
    def get_audit_log_entries(
        self,
        start_date: Optional[datetime] = None,
        end_date: Optional[datetime] = None,
        app_name: Optional[str] = None,
        user_name: Optional[str] = None,
        project: Optional[str] = None,
        log_type: Optional[str] = None,
        limit: Optional[int] = None,
    ) -> List[AuditLogEntry]:
        return []

    # project management
    def create_project(self, name: str) -> None:
        pass

    def list_projects(self) -> List[str]:
        return []

    def update_project(self, name: str, new_name: str) -> None:
        pass

    def delete_project(self, name: str) -> None:
<<<<<<< HEAD
        pass

    # user management
    def create_user(self, user_name: str, ou_name: Optional[str] = None, email: Optional[str] = None) -> None:
        pass

    def list_users(self) -> List[UserRecord]:
        return []

    def update_user(
        self,
        user_name: str,
        new_user_name: Optional[str] = None,
        ou_name: Optional[str] = None,
        email: Optional[str] = None,
        enabled: Optional[bool] = None,
    ) -> None:
        pass

    def set_user_enabled(self, user_name: str, enabled: bool) -> None:
=======
>>>>>>> 0a842485
        pass<|MERGE_RESOLUTION|>--- conflicted
+++ resolved
@@ -92,7 +92,6 @@
         pass
 
     def delete_project(self, name: str) -> None:
-<<<<<<< HEAD
         pass
 
     # user management
@@ -113,6 +112,4 @@
         pass
 
     def set_user_enabled(self, user_name: str, enabled: bool) -> None:
-=======
->>>>>>> 0a842485
         pass