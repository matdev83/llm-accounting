--- conflicted
+++ resolved
@@ -1,13 +1,11 @@
-<<<<<<< HEAD
 from datetime import datetime, timezone
 
 import pytest
 
 from llm_accounting import LLMAccounting
 from llm_accounting.backends.sqlite import SQLiteBackend
-# Updated import: UsageLimit changed to UsageLimitData
 from llm_accounting.models.limits import (LimitScope, LimitType, TimeInterval,
-                                          UsageLimitData)
+                                          UsageLimitDTO)
 
 
 @pytest.fixture
@@ -30,10 +28,10 @@
 
 def test_user_caller_combination(accounting_instance: LLMAccounting, sqlite_backend_for_accounting: SQLiteBackend):
     # Setting up a caller-specific limit directly on the backend using UsageLimitData
-    caller_limit = UsageLimitData(
-        scope=LimitScope.CALLER.value, # Scope is CALLER
-        username="user1",              # Limit applies to this user when using this caller
-        caller_name="app1",            # Limit applies to this caller
+    caller_limit = UsageLimitDTO(
+        scope=LimitScope.CALLER.value,
+        username="user1",
+        caller_name="app1",
         limit_type=LimitType.REQUESTS.value,
         max_value=3,
         interval_unit=TimeInterval.DAY.value,
@@ -59,79 +57,13 @@
     allowed, message = accounting_instance.check_quota("gpt-3", "user1", "app1", 1000, 0.25)
     assert not allowed, "4th request for user1/app1 should be denied"
     assert message is not None, "Denial message for user1/app1 should not be None"
-    # Updated assertion to match the detailed message format
     assert "CALLER (user: user1, caller: app1) limit: 3.00 requests per 1 day" in message
     assert "current usage: 3.00, request: 1.00" in message
 
     # Test that another user (user2) with the same caller (app1) is not affected by user1's limit
-    # (assuming no specific limit for user2/app1 or global limit that would be hit)
     allowed_user2, reason_user2 = accounting_instance.check_quota("gpt-3", "user2", "app1", 500, 0.10)
     assert allowed_user2, f"Request for user2/app1 should be allowed. Reason: {reason_user2}"
 
     # Test that user1 with a different caller (app2) is not affected by user1/app1 limit
     allowed_app2, reason_app2 = accounting_instance.check_quota("gpt-3", "user1", "app2", 500, 0.10)
-    assert allowed_app2, f"Request for user1/app2 should be allowed. Reason: {reason_app2}"
-=======
-from datetime import datetime, timezone
-
-import pytest
-
-from llm_accounting import LLMAccounting
-from llm_accounting.backends.sqlite import SQLiteBackend
-from llm_accounting.models.limits import (LimitScope, LimitType, TimeInterval,
-                                          UsageLimit)
-
-
-@pytest.fixture
-def sqlite_backend_for_accounting(temp_db_path):
-    """Create and initialize a SQLite backend for LLMAccounting"""
-    backend = SQLiteBackend(db_path=temp_db_path)
-    backend.initialize()
-    yield backend
-    backend.close()
-
-
-@pytest.fixture
-def accounting_instance(sqlite_backend_for_accounting):
-    """Create an LLMAccounting instance with a temporary SQLite backend"""
-    acc = LLMAccounting(backend=sqlite_backend_for_accounting)
-    # Manually enter and exit context for testing purposes
-    acc.__enter__()
-    yield acc
-    acc.__exit__(None, None, None)
-
-
-def test_user_caller_combination(accounting_instance, sqlite_backend_for_accounting):
-    sqlite_backend_for_accounting.insert_usage_limit(
-        UsageLimit(
-            scope=LimitScope.CALLER.value,
-            username="user1",
-            caller_name="app1",
-            limit_type=LimitType.REQUESTS.value,
-            max_value=3,
-            interval_unit=TimeInterval.DAY.value,
-            interval_value=1
-        )
-    )
-
-    # Make 3 allowed requests
-    for _ in range(3):
-        # Check quota before adding request
-        allowed, _ = accounting_instance.check_quota("gpt-3", "user1", "app1", 1000, 0.25)
-        assert allowed
-        # Track the allowed request
-        accounting_instance.track_usage(
-            model="gpt-3",
-            username="user1",
-            caller_name="app1",
-            prompt_tokens=1000,
-            completion_tokens=500,
-            cost=0.25,
-            timestamp=datetime.now(timezone.utc)
-        )
-
-    # Make 4th request that should be blocked
-    allowed, message = accounting_instance.check_quota("gpt-3", "user1", "app1", 1000, 0.25)
-    assert not allowed
-    assert "CALLER limit exceeded. Max: 3.00 requests per 1 day." in message
->>>>>>> 4cbf435d
+    assert allowed_app2, f"Request for user1/app2 should be allowed. Reason: {reason_app2}"