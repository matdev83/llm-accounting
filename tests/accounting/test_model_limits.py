<<<<<<< HEAD
from datetime import datetime, timezone

import pytest

from llm_accounting import LLMAccounting
from llm_accounting.backends.sqlite import SQLiteBackend
# Updated import: UsageLimit changed to UsageLimitData
from llm_accounting.models.limits import (LimitScope, LimitType, TimeInterval,
                                          UsageLimitData)


@pytest.fixture
def sqlite_backend_for_accounting(temp_db_path):
    """Create and initialize a SQLite backend for LLMAccounting"""
    backend = SQLiteBackend(db_path=temp_db_path)
    backend.initialize()
    yield backend
    backend.close()


@pytest.fixture
def accounting_instance(sqlite_backend_for_accounting):
    """Create an LLMAccounting instance with a temporary SQLite backend"""
    acc = LLMAccounting(backend=sqlite_backend_for_accounting)
    acc.__enter__()
    yield acc
    acc.__exit__(None, None, None)


def test_model_limit_priority(accounting_instance: LLMAccounting, sqlite_backend_for_accounting: SQLiteBackend):
    # Setting up a global limit directly on the backend using UsageLimitData
    global_limit = UsageLimitData(
        scope=LimitScope.GLOBAL.value,
        limit_type=LimitType.REQUESTS.value,
        max_value=100, # Global limit is high
        interval_unit=TimeInterval.MINUTE.value,
        interval_value=1
    )
    sqlite_backend_for_accounting.insert_usage_limit(global_limit)

    # Setting up a model-specific limit directly on the backend using UsageLimitData
    model_limit = UsageLimitData(
        scope=LimitScope.MODEL.value,
        model="gpt-4",
        limit_type=LimitType.REQUESTS.value,
        max_value=5, # Model limit is lower
        interval_unit=TimeInterval.HOUR.value,
        interval_value=1
    )
    sqlite_backend_for_accounting.insert_usage_limit(model_limit)

    # Make 5 requests that should be allowed by the model-specific limit
    for i in range(5):
        allowed, reason = accounting_instance.check_quota("gpt-4", "user1", "app1", 1000, 0.25)
        assert allowed, f"Request {i+1}/5 for gpt-4 should be allowed. Reason: {reason}"
        accounting_instance.track_usage(
            model="gpt-4",
            username="user1",
            caller_name="app1",
            prompt_tokens=1000,
            completion_tokens=500,
            cost=0.25,
            timestamp=datetime.now(timezone.utc)
        )

    # Check 6th request for "gpt-4" should be blocked by the model-specific limit
    allowed, message = accounting_instance.check_quota("gpt-4", "user1", "app1", 1000, 0.25)
    assert not allowed, "6th request for gpt-4 should be denied by model limit"
    assert message is not None, "Denial message should not be None for gpt-4"
    # Updated assertion to match the detailed message format
    assert "MODEL (model: gpt-4) limit: 5.00 requests per 1 hour" in message
    assert "current usage: 5.00, request: 1.00" in message

    # Check that a different model is still subject to the global limit (if no model-specific one exists for it)
    # For this, we'd need to make enough requests to hit global, or ensure it's allowed if under global.
    # Let's test if a request to "gpt-3.5-turbo" is allowed (should be, as it's under global limit of 100)
    # Assuming 5 requests for gpt-4 already happened.
    allowed_other_model, reason_other_model = accounting_instance.check_quota("gpt-3.5-turbo", "user1", "app1", 100, 0.01)
    assert allowed_other_model, f"Request for gpt-3.5-turbo should be allowed. Reason: {reason_other_model}"
    
    # If we wanted to test hitting the global limit with "gpt-3.5-turbo", we'd make more requests.
    # For example, 95 more requests to "gpt-3.5-turbo" after the 5 "gpt-4" requests.
    # The total requests would then be 5 (gpt-4) + 1 (current gpt-3.5) = 6, well under global 100.
    # This part of the test implicitly confirms that gpt-3.5-turbo is not affected by gpt-4's specific limit.
=======
from datetime import datetime, timezone

import pytest

from llm_accounting import LLMAccounting
from llm_accounting.backends.sqlite import SQLiteBackend
from llm_accounting.models.limits import (LimitScope, LimitType, TimeInterval,
                                          UsageLimit)


@pytest.fixture
def sqlite_backend_for_accounting(temp_db_path):
    """Create and initialize a SQLite backend for LLMAccounting"""
    backend = SQLiteBackend(db_path=temp_db_path)
    backend.initialize()
    yield backend
    backend.close()


@pytest.fixture
def accounting_instance(sqlite_backend_for_accounting):
    """Create an LLMAccounting instance with a temporary SQLite backend"""
    acc = LLMAccounting(backend=sqlite_backend_for_accounting)
    # Manually enter and exit context for testing purposes
    acc.__enter__()
    yield acc
    acc.__exit__(None, None, None)


def test_model_limit_priority(accounting_instance, sqlite_backend_for_accounting):
    sqlite_backend_for_accounting.insert_usage_limit(
        UsageLimit(
            scope=LimitScope.GLOBAL.value,
            limit_type=LimitType.REQUESTS.value,
            max_value=100,
            interval_unit=TimeInterval.MINUTE.value,
            interval_value=1
        )
    )
    sqlite_backend_for_accounting.insert_usage_limit(
        UsageLimit(
            scope=LimitScope.MODEL.value,
            model="gpt-4",
            limit_type=LimitType.REQUESTS.value,
            max_value=5,
            interval_unit=TimeInterval.HOUR.value,
            interval_value=1
        )
    )

    # Make 5 requests that should be allowed
    for _ in range(5):
        allowed, _ = accounting_instance.check_quota("gpt-4", "user1", "app1", 1000, 0.25)
        assert allowed
        accounting_instance.track_usage(
            model="gpt-4",
            username="user1",
            caller_name="app1",
            prompt_tokens=1000,
            completion_tokens=500,
            cost=0.25,
            timestamp=datetime.now(timezone.utc)
        )

    # Check 6th request should be blocked
    allowed, message = accounting_instance.check_quota("gpt-4", "user1", "app1", 1000, 0.25)
    assert not allowed
    assert "MODEL limit exceeded for model 'gpt-4'. Max: 5.00 requests per 1 hour." in message
>>>>>>> 4cbf435d
<|MERGE_RESOLUTION|>--- conflicted
+++ resolved
@@ -1,13 +1,11 @@
-<<<<<<< HEAD
 from datetime import datetime, timezone
 
 import pytest
 
 from llm_accounting import LLMAccounting
 from llm_accounting.backends.sqlite import SQLiteBackend
-# Updated import: UsageLimit changed to UsageLimitData
 from llm_accounting.models.limits import (LimitScope, LimitType, TimeInterval,
-                                          UsageLimitData)
+                                          UsageLimitDTO)
 
 
 @pytest.fixture
@@ -30,21 +28,21 @@
 
 def test_model_limit_priority(accounting_instance: LLMAccounting, sqlite_backend_for_accounting: SQLiteBackend):
     # Setting up a global limit directly on the backend using UsageLimitData
-    global_limit = UsageLimitData(
+    global_limit = UsageLimitDTO(
         scope=LimitScope.GLOBAL.value,
         limit_type=LimitType.REQUESTS.value,
-        max_value=100, # Global limit is high
+        max_value=100,
         interval_unit=TimeInterval.MINUTE.value,
         interval_value=1
     )
     sqlite_backend_for_accounting.insert_usage_limit(global_limit)
 
     # Setting up a model-specific limit directly on the backend using UsageLimitData
-    model_limit = UsageLimitData(
+    model_limit = UsageLimitDTO(
         scope=LimitScope.MODEL.value,
         model="gpt-4",
         limit_type=LimitType.REQUESTS.value,
-        max_value=5, # Model limit is lower
+        max_value=5,
         interval_unit=TimeInterval.HOUR.value,
         interval_value=1
     )
@@ -68,88 +66,13 @@
     allowed, message = accounting_instance.check_quota("gpt-4", "user1", "app1", 1000, 0.25)
     assert not allowed, "6th request for gpt-4 should be denied by model limit"
     assert message is not None, "Denial message should not be None for gpt-4"
-    # Updated assertion to match the detailed message format
-    assert "MODEL (model: gpt-4) limit: 5.00 requests per 1 hour" in message
-    assert "current usage: 5.00, request: 1.00" in message
+    
+    expected_message_part_1 = "MODEL (model: gpt-4) limit: 5.00 requests per 1 hour"
+    expected_message_part_2 = "current usage: 5.00, request: 1.00"
+    
+    assert expected_message_part_1 in message
+    assert expected_message_part_2 in message
 
     # Check that a different model is still subject to the global limit (if no model-specific one exists for it)
-    # For this, we'd need to make enough requests to hit global, or ensure it's allowed if under global.
-    # Let's test if a request to "gpt-3.5-turbo" is allowed (should be, as it's under global limit of 100)
-    # Assuming 5 requests for gpt-4 already happened.
     allowed_other_model, reason_other_model = accounting_instance.check_quota("gpt-3.5-turbo", "user1", "app1", 100, 0.01)
-    assert allowed_other_model, f"Request for gpt-3.5-turbo should be allowed. Reason: {reason_other_model}"
-    
-    # If we wanted to test hitting the global limit with "gpt-3.5-turbo", we'd make more requests.
-    # For example, 95 more requests to "gpt-3.5-turbo" after the 5 "gpt-4" requests.
-    # The total requests would then be 5 (gpt-4) + 1 (current gpt-3.5) = 6, well under global 100.
-    # This part of the test implicitly confirms that gpt-3.5-turbo is not affected by gpt-4's specific limit.
-=======
-from datetime import datetime, timezone
-
-import pytest
-
-from llm_accounting import LLMAccounting
-from llm_accounting.backends.sqlite import SQLiteBackend
-from llm_accounting.models.limits import (LimitScope, LimitType, TimeInterval,
-                                          UsageLimit)
-
-
-@pytest.fixture
-def sqlite_backend_for_accounting(temp_db_path):
-    """Create and initialize a SQLite backend for LLMAccounting"""
-    backend = SQLiteBackend(db_path=temp_db_path)
-    backend.initialize()
-    yield backend
-    backend.close()
-
-
-@pytest.fixture
-def accounting_instance(sqlite_backend_for_accounting):
-    """Create an LLMAccounting instance with a temporary SQLite backend"""
-    acc = LLMAccounting(backend=sqlite_backend_for_accounting)
-    # Manually enter and exit context for testing purposes
-    acc.__enter__()
-    yield acc
-    acc.__exit__(None, None, None)
-
-
-def test_model_limit_priority(accounting_instance, sqlite_backend_for_accounting):
-    sqlite_backend_for_accounting.insert_usage_limit(
-        UsageLimit(
-            scope=LimitScope.GLOBAL.value,
-            limit_type=LimitType.REQUESTS.value,
-            max_value=100,
-            interval_unit=TimeInterval.MINUTE.value,
-            interval_value=1
-        )
-    )
-    sqlite_backend_for_accounting.insert_usage_limit(
-        UsageLimit(
-            scope=LimitScope.MODEL.value,
-            model="gpt-4",
-            limit_type=LimitType.REQUESTS.value,
-            max_value=5,
-            interval_unit=TimeInterval.HOUR.value,
-            interval_value=1
-        )
-    )
-
-    # Make 5 requests that should be allowed
-    for _ in range(5):
-        allowed, _ = accounting_instance.check_quota("gpt-4", "user1", "app1", 1000, 0.25)
-        assert allowed
-        accounting_instance.track_usage(
-            model="gpt-4",
-            username="user1",
-            caller_name="app1",
-            prompt_tokens=1000,
-            completion_tokens=500,
-            cost=0.25,
-            timestamp=datetime.now(timezone.utc)
-        )
-
-    # Check 6th request should be blocked
-    allowed, message = accounting_instance.check_quota("gpt-4", "user1", "app1", 1000, 0.25)
-    assert not allowed
-    assert "MODEL limit exceeded for model 'gpt-4'. Max: 5.00 requests per 1 hour." in message
->>>>>>> 4cbf435d
+    assert allowed_other_model, f"Request for gpt-3.5-turbo should be allowed. Reason: {reason_other_model}"