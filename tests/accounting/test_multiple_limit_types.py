--- conflicted
+++ resolved
@@ -1,13 +1,11 @@
-<<<<<<< HEAD
 from datetime import datetime, timezone
 
 import pytest
 
 from llm_accounting import LLMAccounting
 from llm_accounting.backends.sqlite import SQLiteBackend
-# Updated import: UsageLimit changed to UsageLimitData
 from llm_accounting.models.limits import (LimitScope, LimitType, TimeInterval,
-                                          UsageLimitData)
+                                          UsageLimitDTO)
 
 
 @pytest.fixture
@@ -30,7 +28,7 @@
 
 def test_multiple_limit_types(accounting_instance: LLMAccounting, sqlite_backend_for_accounting: SQLiteBackend):
     # Setting up a token-based limit directly on the backend using UsageLimitData
-    token_limit = UsageLimitData(
+    token_limit = UsageLimitDTO(
         scope=LimitScope.USER.value,
         username="user2",
         limit_type=LimitType.INPUT_TOKENS.value,
@@ -41,7 +39,7 @@
     sqlite_backend_for_accounting.insert_usage_limit(token_limit)
 
     # Setting up a cost-based limit directly on the backend using UsageLimitData
-    cost_limit = UsageLimitData(
+    cost_limit = UsageLimitDTO(
         scope=LimitScope.USER.value,
         username="user2",
         limit_type=LimitType.COST.value,
@@ -52,107 +50,16 @@
     sqlite_backend_for_accounting.insert_usage_limit(cost_limit)
 
     # Test token limit is enforced
-    # Requesting 15000 tokens, limit is 10000
     allowed_tokens, message_tokens = accounting_instance.check_quota("gpt-4", "user2", "app2", 15000, 0.0)
     assert not allowed_tokens, "Should be denied due to token limit"
     assert message_tokens is not None, "Denial message for token limit should not be None"
-    # Updated assertion to match the detailed message format
     assert "USER (user: user2) limit: 10000.00 input_tokens per 1 day" in message_tokens
     assert "current usage: 0.00, request: 15000.00" in message_tokens
 
     # Track some usage that is within token limits (e.g., 200 tokens) but accumulates cost.
-    # This is to set up for the cost limit test.
-    # We need to ensure that the usage tracked here doesn't violate the token limit setup if we were to check it.
-    # For this test, we assume the token limit is high enough that the 49 * 200 tokens below won't hit it daily.
-    # The primary check for token limit was above.
-
-    # Test cost limit by accumulating usage
-    # Add requests totaling $49.00 (49 requests * $1.00 each)
     for i in range(49):
-        # For these checks, we assume tokens are low enough not to hit the daily token limit
-        # (e.g., 200 tokens per request, total 49*200 = 9800, which is < 10000 daily token limit)
         allowed_cost_accumulation, reason_cost_accumulation = accounting_instance.check_quota("gpt-4", "user2", "app2", 200, 1.00)
         assert allowed_cost_accumulation, f"Request {i+1}/49 (cost accumulation) should be allowed. Reason: {reason_cost_accumulation}"
-        accounting_instance.track_usage(
-            model="gpt-4",
-            username="user2",
-            caller_name="app2",
-            prompt_tokens=200, # Within token limits for a single request
-            completion_tokens=500, # Not limited by this test's setup
-            cost=1.00,
-            timestamp=datetime.now(timezone.utc)
-        )
-
-    # Now, current weekly cost usage is $49.00. Limit is $50.00.
-    # A request costing $1.01 should exceed the limit.
-    allowed_cost, message_cost = accounting_instance.check_quota("gpt-4", "user2", "app2", 200, 1.01) # Tokens are 200, still fine for daily limit
-    assert not allowed_cost, "Should be denied due to cost limit"
-    assert message_cost is not None, "Denial message for cost limit should not be None"
-    # Updated assertion to match the detailed message format
-    assert "USER (user: user2) limit: 50.00 cost per 1 week" in message_cost
-    assert "current usage: 49.00, request: 1.01" in message_cost
-=======
-from datetime import datetime, timezone
-
-import pytest
-
-from llm_accounting import LLMAccounting
-from llm_accounting.backends.sqlite import SQLiteBackend
-from llm_accounting.models.limits import (LimitScope, LimitType, TimeInterval,
-                                          UsageLimit)
-
-
-@pytest.fixture
-def sqlite_backend_for_accounting(temp_db_path):
-    """Create and initialize a SQLite backend for LLMAccounting"""
-    backend = SQLiteBackend(db_path=temp_db_path)
-    backend.initialize()
-    yield backend
-    backend.close()
-
-
-@pytest.fixture
-def accounting_instance(sqlite_backend_for_accounting):
-    """Create an LLMAccounting instance with a temporary SQLite backend"""
-    acc = LLMAccounting(backend=sqlite_backend_for_accounting)
-    # Manually enter and exit context for testing purposes
-    acc.__enter__()
-    yield acc
-    acc.__exit__(None, None, None)
-
-
-def test_multiple_limit_types(accounting_instance, sqlite_backend_for_accounting):
-    sqlite_backend_for_accounting.insert_usage_limit(
-        UsageLimit(
-            scope=LimitScope.USER.value,
-            username="user2",
-            limit_type=LimitType.INPUT_TOKENS.value,
-            max_value=10000,
-            interval_unit=TimeInterval.DAY.value,
-            interval_value=1
-        )
-    )
-    sqlite_backend_for_accounting.insert_usage_limit(
-        UsageLimit(
-            scope=LimitScope.USER.value,
-            username="user2",
-            limit_type=LimitType.COST.value,
-            max_value=50.00,
-            interval_unit=TimeInterval.WEEK.value,
-            interval_value=1
-        )
-    )
-
-    # Test token limit
-    allowed, message = accounting_instance.check_quota("gpt-4", "user2", "app2", 15000, 0.0)
-    assert not allowed
-    assert "USER limit exceeded. Max: 10000.00 input_tokens per 1 day." in message
-
-    # Test cost limit
-    # Add requests totaling $49.00
-    for _ in range(49):
-        allowed, _ = accounting_instance.check_quota("gpt-4", "user2", "app2", 200, 1.00)
-        assert allowed
         accounting_instance.track_usage(
             model="gpt-4",
             username="user2",
@@ -163,8 +70,10 @@
             timestamp=datetime.now(timezone.utc)
         )
 
-    # Check exceeding cost limit - should be blocked BEFORE adding
-    allowed, message = accounting_instance.check_quota("gpt-4", "user2", "app2", 200, 1.01)
-    assert not allowed
-    assert "USER limit exceeded. Max: 50.00 cost per 1 week." in message
->>>>>>> 4cbf435d
+    # Now, current weekly cost usage is $49.00. Limit is $50.00.
+    # A request costing $1.01 should exceed the limit.
+    allowed_cost, message_cost = accounting_instance.check_quota("gpt-4", "user2", "app2", 200, 1.01)
+    assert not allowed_cost, "Should be denied due to cost limit"
+    assert message_cost is not None, "Denial message for cost limit should not be None"
+    assert "USER (user: user2) limit: 50.00 cost per 1 week" in message_cost
+    assert "current usage: 49.00, request: 1.01" in message_cost